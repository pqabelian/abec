--- conflicted
+++ resolved
@@ -1406,7 +1406,7 @@
 	if err != nil {
 		return err
 	}
-	txIn.PreviousOutPointRing = &OutPointRing{}
+
 	err = txIn.PreviousOutPointRing.Deserialize(r)
 	if err != nil {
 		return err
@@ -1538,18 +1538,10 @@
 
 func writeTxWitnessAbe(w io.Writer, pver uint32, version int32, txWitness *TxWitnessAbe) error {
 	if txWitness == nil {
-<<<<<<< HEAD
-		err:=WriteVarInt(w,pver,uint64(0))
-		if err != nil {
-			return err
-		}
-=======
 		err := WriteVarInt(w, pver, uint64(0))
 		if err != nil {
 			return err
 		}
-
->>>>>>> 8b2e8876
 		return nil
 	}
 
