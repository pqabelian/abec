package abejson

import (
	"bytes"
	"encoding/hex"
	"encoding/json"
	"github.com/abesuite/abec/abeutil"
	"github.com/abesuite/abec/wire"
)

// GetBlockHeaderVerboseResult models the data from the getblockheader command when
// the verbose flag is set.  When the verbose flag is not set, getblockheader
// returns a hex-encoded string.
type GetBlockHeaderVerboseResult struct {
	Hash          string  `json:"hash"`
	Confirmations int64   `json:"confirmations"`
	Height        int32   `json:"height"`
	Version       int32   `json:"version"`
	VersionHex    string  `json:"versionHex"`
	MerkleRoot    string  `json:"merkleroot"`
	Time          int64   `json:"time"`
	Nonce         uint64  `json:"nonce"`
	Bits          string  `json:"bits"`
	Difficulty    float64 `json:"difficulty"`
	PreviousHash  string  `json:"previousblockhash,omitempty"`
	NextHash      string  `json:"nextblockhash,omitempty"`
}

// GetBlockStatsResult models the data from the getblockstats command.
type GetBlockStatsResult struct {
	AverageFee         int64   `json:"avgfee"`
	AverageFeeRate     int64   `json:"avgfeerate"`
	AverageTxSize      int64   `json:"avgtxsize"`
	FeeratePercentiles []int64 `json:"feerate_percentiles"`
	Hash               string  `json:"blockhash"`
	Height             int64   `json:"height"`
	Ins                int64   `json:"ins"`
	MaxFee             int64   `json:"maxfee"`
	MaxFeeRate         int64   `json:"maxfeerate"`
	MaxTxSize          int64   `json:"maxtxsize"`
	MedianFee          int64   `json:"medianfee"`
	MedianTime         int64   `json:"mediantime"`
	MedianTxSize       int64   `json:"mediantxsize"`
	MinFee             int64   `json:"minfee"`
	MinFeeRate         int64   `json:"minfeerate"`
	MinTxSize          int64   `json:"mintxsize"`
	Outs               int64   `json:"outs"`
	SegWitTotalSize    int64   `json:"swtotal_size"`
	SegWitTotalWeight  int64   `json:"swtotal_weight"`
	SegWitTxs          int64   `json:"swtxs"`
	Subsidy            int64   `json:"subsidy"`
	Time               int64   `json:"time"`
	TotalOut           int64   `json:"total_out"`
	TotalSize          int64   `json:"total_size"`
	TotalWeight        int64   `json:"total_weight"`
	Txs                int64   `json:"txs"`
	UTXOIncrease       int64   `json:"utxo_increase"`
	UTXOSizeIncrease   int64   `json:"utxo_size_inc"`
}

//// GetBlockVerboseResult models the data from the getblock command when the
//// verbose flag is set.  When the verbose flag is not set, getblock returns a
//// hex-encoded string.
//type GetBlockVerboseResult struct {
//	Hash          string `json:"hash"`
//	Confirmations int64  `json:"confirmations"`
//	//	todo(ABE):
//	//StrippedSize  int32         `json:"strippedsize"`
//	//Size          int32         `json:"size"`
//	//Weight        int32         `json:"weight"`
//	Size       int32    `json:"size"`
//	FullSize   int32    `json:"fullsize"`
//	Height     int64    `json:"height"`
//	Version    int32    `json:"version"`
//	VersionHex string   `json:"versionHex"`
//	MerkleRoot string   `json:"merkleroot"`
//	Tx         []string `json:"tx,omitempty"`
//	//	todo(ABE)
//	RawTx        []TxRawResultAbe `json:"rawtx,omitempty"`
//	Time         int64            `json:"time"`
//	Nonce        uint32           `json:"nonce"`
//	Bits         string           `json:"bits"`
//	Difficulty   float64          `json:"difficulty"`
//	PreviousHash string           `json:"previousblockhash"`
//	NextHash     string           `json:"nextblockhash,omitempty"`
//}

// GetBlockVerboseResult models the data from the getblock command when the
// verbose flag is set to 1.  When the verbose flag is set to 0, getblock returns a
// hex-encoded string. When the verbose flag is set to 1, getblock returns an object
// whose tx field is an array of transaction hashes. When the verbose flag is set to 2,
// getblock returns an object whose tx field is an array of raw transactions.
// Use GetBlockVerboseTxResult to unmarshal data received from passing verbose=2 to getblock.
type GetBlockVerboseResult struct {
	Hash          string `json:"hash"`
	Confirmations int64  `json:"confirmations"`
	//	StrippedSize  int32         `json:"strippedsize"`
	Size     int32 `json:"size"`
	Fullsize int32 `json:"fullsize"`
	//	Weight        int32         `json:"weight"`
	Height       int64            `json:"height"`
	Version      int32            `json:"version"`
	VersionHex   string           `json:"versionHex"`
	MerkleRoot   string           `json:"merkleroot"`
	Tx           []string         `json:"tx,omitempty"`
	RawTx        []TxRawResultAbe `json:"rawtx,omitempty"` // Note: this field is always empty when verbose != 2.
	Time         int64            `json:"time"`
	Nonce        uint32           `json:"nonce"`
	Bits         string           `json:"bits"`
	Difficulty   float64          `json:"difficulty"`
	PreviousHash string           `json:"previousblockhash"`
	NextHash     string           `json:"nextblockhash,omitempty"`
}

type GetBlockAbeVerboseResult struct {
	Hash          string `json:"hash"`
	Confirmations int64  `json:"confirmations"`
	//	StrippedSize  int32         `json:"strippedsize"`
	Size     int32 `json:"size"`
	Fullsize int32 `json:"fullsize"`
	//	Weight        int32         `json:"weight"`
	Height       int64            `json:"height"`
	Version      int32            `json:"version"`
	VersionHex   string           `json:"versionHex"`
	MerkleRoot   string           `json:"merkleroot"`
	Tx           []string         `json:"tx,omitempty"`
	RawTx        []TxRawResultAbe `json:"rawtx,omitempty"` // Note: this field is always empty when verbose != 2.
	Time         int64            `json:"time"`
	Nonce        uint64           `json:"nonce"`
	Bits         string           `json:"bits"`
	Difficulty   float64          `json:"difficulty"`
	PreviousHash string           `json:"previousblockhash"`
	NextHash     string           `json:"nextblockhash,omitempty"`
	ContentHash  string           `json:"contenthash,omitempty"`
	MixDigest    string           `json:"mixdigest,omitempty"`
	SealHash     string           `json:"sealhash,omitempty"`
}

// GetBlockVerboseTxResult models the data from the getblock command when the
// verbose flag is set to 2.  When the verbose flag is set to 0, getblock returns a
// hex-encoded string. When the verbose flag is set to 1, getblock returns an object
// whose tx field is an array of transaction hashes. When the verbose flag is set to 2,
// getblock returns an object whose tx field is an array of raw transactions.
// Use GetBlockVerboseResult to unmarshal data received from passing verbose=1 to getblock.
type GetBlockVerboseTxResult struct {
	Hash          string        `json:"hash"`
	Confirmations int64         `json:"confirmations"`
	StrippedSize  int32         `json:"strippedsize"`
	Size          int32         `json:"size"`
	Weight        int32         `json:"weight"`
	Height        int64         `json:"height"`
	Version       int32         `json:"version"`
	VersionHex    string        `json:"versionHex"`
	MerkleRoot    string        `json:"merkleroot"`
	Tx            []TxRawResult `json:"tx,omitempty"`
	Time          int64         `json:"time"`
	Nonce         uint32        `json:"nonce"`
	Bits          string        `json:"bits"`
	Difficulty    float64       `json:"difficulty"`
	PreviousHash  string        `json:"previousblockhash"`
	NextHash      string        `json:"nextblockhash,omitempty"`
}

// TODO(abe)
type GetBlockAbeVerboseTxResult struct {
	Hash          string        `json:"hash"`
	Confirmations int64         `json:"confirmations"`
	StrippedSize  int32         `json:"strippedsize"`
	Size          int32         `json:"size"`
	Weight        int32         `json:"weight"`
	Height        int64         `json:"height"`
	Version       int32         `json:"version"`
	VersionHex    string        `json:"versionHex"`
	MerkleRoot    string        `json:"merkleroot"`
	Tx            []TxRawResult `json:"tx,omitempty"`
	Time          int64         `json:"time"`
	Nonce         uint32        `json:"nonce"`
	Bits          string        `json:"bits"`
	Difficulty    float64       `json:"difficulty"`
	PreviousHash  string        `json:"previousblockhash"`
	NextHash      string        `json:"nextblockhash,omitempty"`
}

// GetChainTxStatsResult models the data from the getchaintxstats command.
type GetChainTxStatsResult struct {
	Time                   int64   `json:"time"`
	TxCount                int64   `json:"txcount"`
	WindowFinalBlockHash   string  `json:"window_final_block_hash"`
	WindowFinalBlockHeight int32   `json:"window_final_block_height"`
	WindowBlockCount       int32   `json:"window_block_count"`
	WindowTxCount          int32   `json:"window_tx_count"`
	WindowInterval         int32   `json:"window_interval"`
	TxRate                 float64 `json:"txrate"`
}

// CreateMultiSigResult models the data returned from the createmultisig
// command.
type CreateMultiSigResult struct {
	Address      string `json:"address"`
	RedeemScript string `json:"redeemScript"`
}

// DecodeScriptResult models the data returned from the decodescript command.
type DecodeScriptResult struct {
	Asm       string   `json:"asm"`
	ReqSigs   int32    `json:"reqSigs,omitempty"`
	Type      string   `json:"type"`
	Addresses []string `json:"addresses,omitempty"`
	P2sh      string   `json:"p2sh,omitempty"`
}

// GetAddedNodeInfoResultAddr models the data of the addresses portion of the
// getaddednodeinfo command.
type GetAddedNodeInfoResultAddr struct {
	Address   string `json:"address"`
	Connected string `json:"connected"`
}

// GetAddedNodeInfoResult models the data from the getaddednodeinfo command.
type GetAddedNodeInfoResult struct {
	AddedNode string                        `json:"addednode"`
	Connected *bool                         `json:"connected,omitempty"`
	Addresses *[]GetAddedNodeInfoResultAddr `json:"addresses,omitempty"`
}

// SoftForkDescription describes the current state of a soft-fork which was
// deployed using a super-majority block signalling.
type SoftForkDescription struct {
	ID      string `json:"id"`
	Version uint32 `json:"version"`
	Reject  struct {
		Status bool `json:"status"`
	} `json:"reject"`
}

// Bip9SoftForkDescription describes the current state of a defined BIP0009
// version bits soft-fork.
type Bip9SoftForkDescription struct {
	Status     string `json:"status"`
	Bit        uint8  `json:"bit"`
	StartTime1 int64  `json:"startTime"`
	StartTime2 int64  `json:"start_time"`
	Timeout    int64  `json:"timeout"`
	Since      int32  `json:"since"`
}

// StartTime returns the starting time of the softfork as a Unix epoch.
func (d *Bip9SoftForkDescription) StartTime() int64 {
	if d.StartTime1 != 0 {
		return d.StartTime1
	}
	return d.StartTime2
}

// SoftForks describes the current softforks enabled by the backend. Softforks
// activated through BIP9 are grouped together separate from any other softforks
// with different activation types.
type SoftForks struct {
	SoftForks     []*SoftForkDescription              `json:"softforks"`
	Bip9SoftForks map[string]*Bip9SoftForkDescription `json:"bip9_softforks"`
}

// UnifiedSoftForks describes a softforks in a general manner, irrespective of
// its activation type. This was a format introduced by bitcoind v0.19.0
type UnifiedSoftFork struct {
	Type                    string                   `json:"type"`
	BIP9SoftForkDescription *Bip9SoftForkDescription `json:"bip9"`
	Height                  int32                    `json:"height"`
	Active                  bool                     `json:"active"`
}

// UnifiedSoftForks describes the current softforks enabled the by the backend
// in a unified manner, i.e, softforks with different activation types are
// grouped together. This was a format introduced by bitcoind v0.19.0
type UnifiedSoftForks struct {
	SoftForks map[string]*UnifiedSoftFork `json:"softforks"`
}

// GetBlockChainInfoResult models the data returned from the getblockchaininfo
// command.
type GetBlockChainInfoResult struct {
	Chain                string  `json:"chain"`
	Blocks               int32   `json:"blocks"`
	Headers              int32   `json:"headers"`
	BestBlockHash        string  `json:"bestblockhash"`
	Difficulty           float64 `json:"difficulty"`
	MedianTime           int64   `json:"mediantime"`
	VerificationProgress float64 `json:"verificationprogress,omitempty"`
	Pruned               bool    `json:"pruned"`
	PruneHeight          int32   `json:"pruneheight,omitempty"`
	ChainWork            string  `json:"chainwork,omitempty"`
	*SoftForks
	*UnifiedSoftForks
}

// GetBlockTemplateResultTx models the transactions field of the
// getblocktemplate command.
type GetBlockTemplateResultTx struct {
	Data    string  `json:"data"`
	Hash    string  `json:"hash"`
	Depends []int64 `json:"depends"`
	Fee     int64   `json:"fee"`
	SigOps  int64   `json:"sigops"`
	Weight  int64   `json:"weight"`
}

// GetBlockTemplateResultTxAbe models the transactions field of the
// getblocktemplate command.
type GetBlockTemplateResultTxAbe struct {
	Data   string `json:"data"`
	TxHash string `json:"txhash"`

	WitnessHash string `json:"witnesshash"`
	Fee         uint64 `json:"fee"`
	Size        int64  `json:"size"`
}

// GetBlockTemplateResultCoinbase models the coinbase transaction field of the
// getblocktemplate command.
type GetBlockTemplateResultCoinbase struct {
	Data             string `json:"data"`
	TxHash           string `json:"txhash"`
	WitnessHash      string `json:"witnesshash"`
	Fee              uint64 `json:"fee"`
	Size             int64  `json:"size"`
	ExtraNonceOffset int64  `json:"extranonceoffset"`
	ExtraNonceLen    int64  `json:"extranoncelen"`
	WitnessOffset    int64  `json:"witness_offset"`
}

// GetBlockTemplateResultAux models the coinbaseaux field of the
// getblocktemplate command.
type GetBlockTemplateResultAux struct {
	Flags string `json:"flags"`
}

// GetBlockTemplateResult models the data returned from the getblocktemplate
// command.
//
//	todo(ABE):
type GetBlockTemplateResult struct {
	// CoinbaseAux is optional.  One of
	// CoinbaseTxn or CoinbaseValue must be specified, but not both.
	Bits         string `json:"bits"`
	CurTime      int64  `json:"curtime"`
	Height       int64  `json:"height"`
	PreviousHash string `json:"previousblockhash"`
	SizeLimit    int64  `json:"sizelimit,omitempty"`
	//	WeightLimit   int64                      `json:"weightlimit,omitempty"`
	Transactions []GetBlockTemplateResultTxAbe `json:"transactions"`
	Version      int32                         `json:"version"`
	//	CoinbaseAux   *GetBlockTemplateResultAux `json:"coinbaseaux,omitempty"`
	CoinbaseTxn *GetBlockTemplateResultCoinbase `json:"coinbasetxn,omitempty"`
	//CoinbaseValue *int64                       `json:"coinbasevalue,omitempty"` //TODO:this field is disable due to pqringct
	WorkID string `json:"workid,omitempty"`

	// Witness commitment defined in BIP 0141.
	DefaultWitnessCommitment string `json:"default_witness_commitment,omitempty"`

	// Optional long polling from BIP 0022.
	LongPollID  string `json:"longpollid,omitempty"`
	LongPollURI string `json:"longpolluri,omitempty"`
	SubmitOld   *bool  `json:"submitold,omitempty"`

	// Basic pool extension from BIP 0023.
	Target  string `json:"target,omitempty"`
	Expires int64  `json:"expires,omitempty"`

	// Mutations from BIP 0023.
	MaxTime    int64    `json:"maxtime,omitempty"`
	MinTime    int64    `json:"mintime,omitempty"`
	Mutable    []string `json:"mutable,omitempty"`
	NonceRange string   `json:"noncerange,omitempty"`

	// Block proposal from BIP 0023.
	Capabilities  []string `json:"capabilities,omitempty"`
	RejectReasion string   `json:"reject-reason,omitempty"`
}

type GetWorkResult struct {
	JobId             string `json:"jobid"`
	Epoch             int    `json:"epoch"`
	EpochSeed         string `json:"epochseed"`
	ContentHash       string `json:"contenthash"`
	ExtraNonce        uint16 `json:"extranonce"`
	ExtraNonceBitsNum int8   `json:"extranoncebitsnum"`
	TargetBoundary    string `json:"targetboundary"`
}

type SubmitWorkResult struct {
	Result string `json:"result"`
}

type SubmitHashRateResult struct {
	Result string `json:"result"`
}

// GetMempoolEntryResult models the data returned from the getmempoolentry's
// fee field

type MempoolFees struct {
	Base       float64 `json:"base"`
	Modified   float64 `json:"modified"`
	Ancestor   float64 `json:"ancestor"`
	Descendant float64 `json:"descendant"`
}

// GetMempoolEntryResult models the data returned from the getmempoolentry
// command.
type GetMempoolEntryResult struct {
	VSize           int32       `json:"vsize"`
	Size            int32       `json:"size"`
	Weight          int64       `json:"weight"`
	Fee             float64     `json:"fee"`
	ModifiedFee     float64     `json:"modifiedfee"`
	Time            int64       `json:"time"`
	Height          int64       `json:"height"`
	DescendantCount int64       `json:"descendantcount"`
	DescendantSize  int64       `json:"descendantsize"`
	DescendantFees  float64     `json:"descendantfees"`
	AncestorCount   int64       `json:"ancestorcount"`
	AncestorSize    int64       `json:"ancestorsize"`
	AncestorFees    float64     `json:"ancestorfees"`
	WTxId           string      `json:"wtxid"`
	Fees            MempoolFees `json:"fees"`
	Depends         []string    `json:"depends"`
}

// GetMempoolInfoResult models the data returned from the getmempoolinfo
// command.
type GetMempoolInfoResult struct {
	Size      int64 `json:"size"`
	Bytes     int64 `json:"bytes"`
	DiskTxNum int64 `json:"disk_tx_num"`
}

// NetworksResult models the networks data from the getnetworkinfo command.
type NetworksResult struct {
	Name                      string `json:"name"`
	Limited                   bool   `json:"limited"`
	Reachable                 bool   `json:"reachable"`
	Proxy                     string `json:"proxy"`
	ProxyRandomizeCredentials bool   `json:"proxy_randomize_credentials"`
}

// LocalAddressesResult models the localaddresses data from the getnetworkinfo
// command.
type LocalAddressesResult struct {
	Address string `json:"address"`
	Port    uint16 `json:"port"`
	Score   int32  `json:"score"`
}

// GetNetworkInfoResult models the data returned from the getnetworkinfo
// command.
type GetNetworkInfoResult struct {
	Version         int32                  `json:"version"`
	SubVersion      string                 `json:"subversion"`
	ProtocolVersion int32                  `json:"protocolversion"`
	LocalServices   string                 `json:"localservices"`
	LocalRelay      bool                   `json:"localrelay"`
	TimeOffset      int64                  `json:"timeoffset"`
	Connections     int32                  `json:"connections"`
	NetworkActive   bool                   `json:"networkactive"`
	Networks        []NetworksResult       `json:"networks"`
	RelayFee        float64                `json:"relayfee"`
	IncrementalFee  float64                `json:"incrementalfee"`
	LocalAddresses  []LocalAddressesResult `json:"localaddresses"`
	Warnings        string                 `json:"warnings"`
}

// GetPeerInfoResult models the data returned from the getpeerinfo command.
type GetPeerInfoResult struct {
	ID             int32   `json:"id"`
	Addr           string  `json:"addr"`
	AddrLocal      string  `json:"addrlocal,omitempty"`
	Services       string  `json:"services"`
	RelayTxes      bool    `json:"relaytxes"`
	LastSend       int64   `json:"lastsend"`
	LastRecv       int64   `json:"lastrecv"`
	BytesSent      uint64  `json:"bytessent"`
	BytesRecv      uint64  `json:"bytesrecv"`
	ConnTime       int64   `json:"conntime"`
	TimeOffset     int64   `json:"timeoffset"`
	PingTime       float64 `json:"pingtime"`
	PingWait       float64 `json:"pingwait,omitempty"`
	Version        uint32  `json:"version"`
	SubVer         string  `json:"subver"`
	Inbound        bool    `json:"inbound"`
	StartingHeight int32   `json:"startingheight"`
	CurrentHeight  int32   `json:"currentheight,omitempty"`
	BanScore       int32   `json:"banscore"`
	FeeFilter      int64   `json:"feefilter"`
	SyncNode       bool    `json:"syncnode"`
}

// GetRawMempoolVerboseResult models the data returned from the getrawmempool
// command when the verbose flag is set.  When the verbose flag is not set,
// getrawmempool returns an array of transaction hashes.
//
//	todo(ABE): ABE does not use virtual size and weight, while just use size and fullsize
//	todo(ABE): ABE does not allow dependdence on transactions not in block
type GetRawMempoolVerboseResult struct {
	Size int32 `json:"size"`
	//Vsize            int32    `json:"vsize"`
	//Weight           int32    `json:"weight"`
	Fullsize         int32   `json:"fullsize"`
	Fee              float64 `json:"fee"`
	Time             int64   `json:"time"`
	Height           int64   `json:"height"`
	StartingPriority float64 `json:"startingpriority"`
	CurrentPriority  float64 `json:"currentpriority"`
	//	Depends          []string `json:"depends"`
	Comment string `json:"comment"`
}

// ScriptPubKeyResult models the scriptPubKey data of a tx script.  It is
// defined separately since it is used by multiple commands.
type ScriptPubKeyResult struct {
	Asm       string   `json:"asm"`
	Hex       string   `json:"hex,omitempty"`
	ReqSigs   int32    `json:"reqSigs,omitempty"`
	Type      string   `json:"type"`
	Addresses []string `json:"addresses,omitempty"`
}

// GetTxOutResult models the data from the gettxout command.
//
//	todo(ABE): ABE does not support 'GetTxOutCmd', as it seems that this command is to get Txo from transactions in mempool and utxo of main chain.
type GetTxOutResult struct {
	BestBlock     string             `json:"bestblock"`
	Confirmations int64              `json:"confirmations"`
	Value         float64            `json:"value"`
	ScriptPubKey  ScriptPubKeyResult `json:"scriptPubKey"`
	Coinbase      bool               `json:"coinbase"`
}

type GetUtxoRingResult struct {
	RingBlockHeight     int32 `json:"ringblockheight"`
	OutPointRing        OutPointRing
	TxOuts              []TxOutAbe
	SerialNumbers       []string `json:"consumedserialnumbers"`
	ConsumingBlockHashs []string
	IsCoinbase          bool `json:"coinbase"`
}

// GetNetTotalsResult models the data returned from the getnettotals command.
type GetNetTotalsResult struct {
	TotalBytesRecv uint64 `json:"totalbytesrecv"`
	TotalBytesSent uint64 `json:"totalbytessent"`
	TimeMillis     int64  `json:"timemillis"`
}

// ScriptSig models a signature script.  It is defined separately since it only
// applies to non-coinbase.  Therefore the field in the Vin structure needs
// to be a pointer.
type ScriptSig struct {
	Asm string `json:"asm"`
	Hex string `json:"hex"`
}

// Vin models parts of the tx data.  It is defined separately since
// getrawtransaction, decoderawtransaction, and searchrawtransaction use the
// same structure.
//
//	todo(ABE):
type Vin struct {
	Coinbase  string     `json:"coinbase"`
	Txid      string     `json:"txid"`
	Vout      uint32     `json:"vout"`
	ScriptSig *ScriptSig `json:"scriptSig"`
	Sequence  uint32     `json:"sequence"`
	Witness   []string   `json:"txinwitness"`
}

type TxIn struct {
	SerialNumber         string        `json:"serialnumber"`
	PreviousOutPointRing *OutPointRing `json:"prevutxoring"`
}

// IsCoinBase returns a bool to show if a Vin is a Coinbase one or not.
func (v *Vin) IsCoinBase() bool {
	return len(v.Coinbase) > 0
}

// HasWitness returns a bool to show if a Vin has any witness data associated
// with it or not.
func (v *Vin) HasWitness() bool {
	return len(v.Witness) > 0
}

// MarshalJSON provides a custom Marshal method for Vin.
func (v *Vin) MarshalJSON() ([]byte, error) {
	if v.IsCoinBase() {
		coinbaseStruct := struct {
			Coinbase string   `json:"coinbase"`
			Sequence uint32   `json:"sequence"`
			Witness  []string `json:"witness,omitempty"`
		}{
			Coinbase: v.Coinbase,
			Sequence: v.Sequence,
			Witness:  v.Witness,
		}
		return json.Marshal(coinbaseStruct)
	}

	if v.HasWitness() {
		txStruct := struct {
			Txid      string     `json:"txid"`
			Vout      uint32     `json:"vout"`
			ScriptSig *ScriptSig `json:"scriptSig"`
			Witness   []string   `json:"txinwitness"`
			Sequence  uint32     `json:"sequence"`
		}{
			Txid:      v.Txid,
			Vout:      v.Vout,
			ScriptSig: v.ScriptSig,
			Witness:   v.Witness,
			Sequence:  v.Sequence,
		}
		return json.Marshal(txStruct)
	}

	txStruct := struct {
		Txid      string     `json:"txid"`
		Vout      uint32     `json:"vout"`
		ScriptSig *ScriptSig `json:"scriptSig"`
		Sequence  uint32     `json:"sequence"`
	}{
		Txid:      v.Txid,
		Vout:      v.Vout,
		ScriptSig: v.ScriptSig,
		Sequence:  v.Sequence,
	}
	return json.Marshal(txStruct)
}

// PrevOut represents previous output for an input Vin.
type PrevOut struct {
	Addresses []string `json:"addresses,omitempty"`
	Value     float64  `json:"value"`
}

// VinPrevOut is like Vin except it includes PrevOut.  It is used by searchrawtransaction
type VinPrevOut struct {
	Coinbase  string     `json:"coinbase"`
	Txid      string     `json:"txid"`
	Vout      uint32     `json:"vout"`
	ScriptSig *ScriptSig `json:"scriptSig"`
	Witness   []string   `json:"txinwitness"`
	PrevOut   *PrevOut   `json:"prevOut"`
	Sequence  uint32     `json:"sequence"`
}

// IsCoinBase returns a bool to show if a Vin is a Coinbase one or not.
func (v *VinPrevOut) IsCoinBase() bool {
	return len(v.Coinbase) > 0
}

// HasWitness returns a bool to show if a Vin has any witness data associated
// with it or not.
func (v *VinPrevOut) HasWitness() bool {
	return len(v.Witness) > 0
}

// MarshalJSON provides a custom Marshal method for VinPrevOut.
func (v *VinPrevOut) MarshalJSON() ([]byte, error) {
	if v.IsCoinBase() {
		coinbaseStruct := struct {
			Coinbase string `json:"coinbase"`
			Sequence uint32 `json:"sequence"`
		}{
			Coinbase: v.Coinbase,
			Sequence: v.Sequence,
		}
		return json.Marshal(coinbaseStruct)
	}

	if v.HasWitness() {
		txStruct := struct {
			Txid      string     `json:"txid"`
			Vout      uint32     `json:"vout"`
			ScriptSig *ScriptSig `json:"scriptSig"`
			Witness   []string   `json:"txinwitness"`
			PrevOut   *PrevOut   `json:"prevOut,omitempty"`
			Sequence  uint32     `json:"sequence"`
		}{
			Txid:      v.Txid,
			Vout:      v.Vout,
			ScriptSig: v.ScriptSig,
			Witness:   v.Witness,
			PrevOut:   v.PrevOut,
			Sequence:  v.Sequence,
		}
		return json.Marshal(txStruct)
	}

	txStruct := struct {
		Txid      string     `json:"txid"`
		Vout      uint32     `json:"vout"`
		ScriptSig *ScriptSig `json:"scriptSig"`
		PrevOut   *PrevOut   `json:"prevOut,omitempty"`
		Sequence  uint32     `json:"sequence"`
	}{
		Txid:      v.Txid,
		Vout:      v.Vout,
		ScriptSig: v.ScriptSig,
		PrevOut:   v.PrevOut,
		Sequence:  v.Sequence,
	}
	return json.Marshal(txStruct)
}

// Vout models parts of the tx data.  It is defined separately since both
// getrawtransaction and decoderawtransaction use the same structure.
type Vout struct {
	Value        float64            `json:"value"`
	N            uint32             `json:"n"`
	ScriptPubKey ScriptPubKeyResult `json:"scriptPubKey"`
}

type TxOutAbe struct {
	//ValueScript   float64 `json:"valueScript"`
	N         uint8  `json:"n"`
	TxoScript string `json:"script"`
}

// GetMiningInfoResult models the data from the getmininginfo command.
type GetMiningInfoResult struct {
	Blocks             int64   `json:"blocks"`
	CurrentBlockSize   uint64  `json:"currentblocksize"`
	CurrentBlockWeight uint64  `json:"currentblockweight"`
	CurrentBlockTx     uint64  `json:"currentblocktx"`
	Difficulty         float64 `json:"difficulty"`
	Errors             string  `json:"errors"`
	Generate           bool    `json:"generate"`
	GenProcLimit       int32   `json:"genproclimit"`
	HashesPerSec       int64   `json:"hashespersec"`
	NetworkHashPS      int64   `json:"networkhashps"`
	PooledTx           uint64  `json:"pooledtx"`
	TestNet            bool    `json:"testnet"`
}

//// GetWorkResult models the data from the getwork command.
//type GetWorkResult struct {
//	Data     string `json:"data"`
//	Hash1    string `json:"hash1"`
//	Midstate string `json:"midstate"`
//	Target   string `json:"target"`
//}

// InfoChainResult models the data returned by the chain server getinfo command.
type InfoChainResult struct {
	Version              int32   `json:"version"`
	ProtocolVersion      int32   `json:"protocolversion"`
	Blocks               int32   `json:"blocks"`
	BestBlockHash        string  `json:"bestblockhash"`
	WorkSum              string  `json:"worksum"`
	TimeOffset           int64   `json:"timeoffset"`
	Connections          int32   `json:"connections"`
	Proxy                string  `json:"proxy"`
	Difficulty           float64 `json:"difficulty"`
	TestNet              bool    `json:"testnet"`
	RelayFee             float64 `json:"relayfee"`
	Errors               string  `json:"errors"`
	NodeType             string  `json:"nodetype"`
	WitnessServiceHeight int32   `json:"witnessserviceheight"`
	NetID                byte    `json:"netid"`
}

// TxRawResult models the data from the getrawtransaction command.
//
//	todo(ABE):
type TxRawResult struct {
	Hex           string `json:"hex"`
	Txid          string `json:"txid"`
	Hash          string `json:"hash,omitempty"`
	Size          int32  `json:"size,omitempty"`
	Vsize         int32  `json:"vsize,omitempty"`
	Weight        int32  `json:"weight,omitempty"`
	Version       int32  `json:"version"`
	LockTime      uint32 `json:"locktime"`
	Vin           []Vin  `json:"vin"`
	Vout          []Vout `json:"vout"`
	BlockHash     string `json:"blockhash,omitempty"`
	Confirmations uint64 `json:"confirmations,omitempty"`
	Time          int64  `json:"time,omitempty"`
	Blocktime     int64  `json:"blocktime,omitempty"`
}
type TxRawResultAbe struct {
	Hex           string     `json:"hex"`
	Txid          string     `json:"txid"`
	Hash          string     `json:"hash,omitempty"`
	Size          int32      `json:"size,omitempty"`
	Fullsize      int32      `json:"fullsize,omitempty"`
	Version       uint32     `json:"version"`
	Vin           []TxIn     `json:"vin"`
	Vout          []TxOutAbe `json:"vout"`
<<<<<<< HEAD
	Memo          []byte     `json:"memo"`
=======
	Memo          string     `json:"memo"`
>>>>>>> 20911366
	Fee           float64    `json:"fee"`
	Witness       string     `json:"witness"`
	BlockHash     string     `json:"blockhash,omitempty"`
	Confirmations uint64     `json:"confirmations,omitempty"`
	Time          int64      `json:"time,omitempty"`
	Blocktime     int64      `json:"blocktime,omitempty"`
}

// SearchRawTransactionsResult models the data from the searchrawtransaction
// command.
type SearchRawTransactionsResult struct {
	Hex           string       `json:"hex,omitempty"`
	Txid          string       `json:"txid"`
	Hash          string       `json:"hash"`
	Size          string       `json:"size"`
	Vsize         string       `json:"vsize"`
	Weight        string       `json:"weight"`
	Version       int32        `json:"version"`
	LockTime      uint32       `json:"locktime"`
	Vin           []VinPrevOut `json:"vin"`
	Vout          []Vout       `json:"vout"`
	BlockHash     string       `json:"blockhash,omitempty"`
	Confirmations uint64       `json:"confirmations,omitempty"`
	Time          int64        `json:"time,omitempty"`
	Blocktime     int64        `json:"blocktime,omitempty"`
}

// TxRawDecodeResult models the data from the decoderawtransaction command.
//
//	todo(ABE):
type TxRawDecodeResult struct {
	Txid     string `json:"txid"`
	Version  int32  `json:"version"`
	Locktime uint32 `json:"locktime"`
	Vin      []Vin  `json:"vin"`
	Vout     []Vout `json:"vout"`
}

type TxRawDecodeResultAbe struct {
	Txid    string     `json:"txid"`
	Version uint32     `json:"version"`
	Vin     []TxIn     `json:"vin"`
	Vout    []TxOutAbe `json:"vout"`
	Fee     float64    `json:"fee"`
	Witness string     `json:"witness"`
}

// ValidateAddressChainResult models the data returned by the chain server
// validateaddress command.
type ValidateAddressChainResult struct {
	IsValid bool   `json:"isvalid"`
	Address string `json:"address,omitempty"`
}

// EstimateSmartFeeResult models the data returned buy the chain server
// estimatesmartfee command
type EstimateSmartFeeResult struct {
	FeeRate *float64 `json:"feerate,omitempty"`
	Errors  []string `json:"errors,omitempty"`
	Blocks  int64    `json:"blocks"`
}

var _ json.Unmarshaler = &FundRawTransactionResult{}

type rawFundRawTransactionResult struct {
	Transaction    string  `json:"hex"`
	Fee            float64 `json:"fee"`
	ChangePosition int     `json:"changepos"`
}

// FundRawTransactionResult is the result of the fundrawtransaction JSON-RPC call
type FundRawTransactionResult struct {
	Transaction    *wire.MsgTx
	Fee            abeutil.Amount
	ChangePosition int // the position of the added change output, or -1
}

// UnmarshalJSON unmarshals the result of the fundrawtransaction JSON-RPC call
func (f *FundRawTransactionResult) UnmarshalJSON(data []byte) error {
	var rawRes rawFundRawTransactionResult
	if err := json.Unmarshal(data, &rawRes); err != nil {
		return err
	}

	txBytes, err := hex.DecodeString(rawRes.Transaction)
	if err != nil {
		return err
	}

	var msgTx wire.MsgTx
	witnessErr := msgTx.Deserialize(bytes.NewReader(txBytes))
	if witnessErr != nil {
		legacyErr := msgTx.DeserializeNoWitness(bytes.NewReader(txBytes))
		if legacyErr != nil {
			return legacyErr
		}
	}

	fee, err := abeutil.NewAmount(rawRes.Fee)
	if err != nil {
		return err
	}

	f.Transaction = &msgTx
	f.Fee = fee
	f.ChangePosition = rawRes.ChangePosition
	return nil
}<|MERGE_RESOLUTION|>--- conflicted
+++ resolved
@@ -796,11 +796,7 @@
 	Version       uint32     `json:"version"`
 	Vin           []TxIn     `json:"vin"`
 	Vout          []TxOutAbe `json:"vout"`
-<<<<<<< HEAD
-	Memo          []byte     `json:"memo"`
-=======
 	Memo          string     `json:"memo"`
->>>>>>> 20911366
 	Fee           float64    `json:"fee"`
 	Witness       string     `json:"witness"`
 	BlockHash     string     `json:"blockhash,omitempty"`
