package blockchain

import (
	"bytes"
	"errors"
	"fmt"
	"github.com/abesuite/abec/abecryptox/abecryptoxparam"
	"github.com/abesuite/abec/abeutil"
	"github.com/abesuite/abec/chainhash"
	"github.com/abesuite/abec/database"
	"github.com/abesuite/abec/wire"
	"io"
	"sort"
)

// BuildTxoRings apply a chain-rule to organize the Txos of input blocks to TxoRings.
// Todo: (view *UtxoRingViewpoint) newUtxoRingEntries should call BuildTxoRings, then package the resulting TxoRings to UtxoRingEnrties, which include the status informaiton of TxoRing.
// We leave the refactoring of (view *UtxoRingViewpoint) newUtxoRingEntries to later work, after BuildTxoRings is tested to work well.
func BuildTxoRings(blockNumPerRingGroup int, txoRingSize int, blocks []*abeutil.BlockAbe) (txoRings map[wire.RingId]*wire.TxoRing, err error) {
	//blockNum := blockNumPerRingGroup

	if blockNumPerRingGroup < 1 {
		return nil, AssertError("BuildTxoRings: number of blocks is smaller than 1")
	}

	if len(blocks) != blockNumPerRingGroup {
		return nil, AssertError("BuildTxoRings: number of blocks does not match the parameter blockNumPerRingGroup")
	}

	for i := 0; i < blockNumPerRingGroup; i++ {
		if blocks[i] == nil {
			return nil, AssertError("NewUtxoRingEntriesFromBlocks: there are nil in the input blocks")
		}
	}

	ringBlockHeight := blocks[blockNumPerRingGroup-1].Height()
	for i := blockNumPerRingGroup - 1; i >= 0; i-- {
		if blocks[i].Height() != ringBlockHeight-(int32(blockNumPerRingGroup)-1-int32(i)) {
			return nil, AssertError("NewUtxoRingEntriesFromBlocks: the input blocks should have successive height")
		}
	}

	blockhashStr := make([]byte, blockNumPerRingGroup*chainhash.HashSize)
	//	blockhashStr is used only for the hint of hash-collision happening
	for i := 0; i < blockNumPerRingGroup; i++ {
		copy(blockhashStr[i*chainhash.HashSize:], blocks[i].Hash()[:])
	}

	blockHashs := make([]*chainhash.Hash, blockNumPerRingGroup)
	coinBaseRmTxoNum := 0
	transferRmTxoNum := 0
	for i := 0; i < blockNumPerRingGroup; i++ {
		blockHashs[i] = blocks[i].Hash()

		coinBaseRmTxoNum += len(blocks[i].Transactions()[0].MsgTx().TxOuts)
		for _, tx := range blocks[i].Transactions()[1:] {
			transferRmTxoNum += len(tx.MsgTx().TxOuts)
		}
	}
	allCoinBaseRmTxos := make([]*RingMemberTxo, 0, coinBaseRmTxoNum)
	allTransferRmTxos := make([]*RingMemberTxo, 0, transferRmTxoNum)

	// str = block1.hash, block2.hash, block3.hash, blockhash, txHash, outIndex
	// all Txos are ordered by Hash(str), then grouped into rings
	txoSortStr := make([]byte, blockNumPerRingGroup*chainhash.HashSize+chainhash.HashSize+chainhash.HashSize+1)
	for i := 0; i < blockNumPerRingGroup; i++ {
		copy(txoSortStr[i*chainhash.HashSize:], blocks[i].Hash()[:])
	}

	for i := 0; i < blockNumPerRingGroup; i++ {
		block := blocks[i]
		blockHash := block.Hash()
		blockHeight := block.Height()

		copy(txoSortStr[blockNumPerRingGroup*chainhash.HashSize:], blockHash[:])

		coinBaseTx := block.Transactions()[0]
		txHash := coinBaseTx.Hash()
		copy(txoSortStr[(blockNumPerRingGroup+1)*chainhash.HashSize:], txHash[:])
		for outIndex, txOut := range coinBaseTx.MsgTx().TxOuts {
			txoSortStr[(blockNumPerRingGroup+2)*chainhash.HashSize] = uint8(outIndex)

			txoOrderHash := chainhash.DoubleHashH(txoSortStr)

			ringMemberTxo := NewRingMemberTxo(coinBaseTx.MsgTx().Version, &txoOrderHash, blockHash, blockHeight, txHash, uint8(outIndex), txOut)
			allCoinBaseRmTxos = append(allCoinBaseRmTxos, ringMemberTxo)
		}
		for _, tx := range block.Transactions()[1:] {
			txHash := tx.Hash()
			copy(txoSortStr[(blockNumPerRingGroup+1)*chainhash.HashSize:], txHash[:])

			for outIndex, txOut := range tx.MsgTx().TxOuts {
				txoSortStr[(blockNumPerRingGroup+2)*chainhash.HashSize] = uint8(outIndex)

				txoOrderHash := chainhash.DoubleHashH(txoSortStr)

				ringMemberTxo := NewRingMemberTxo(tx.MsgTx().Version, &txoOrderHash, blockHash, blockHeight, txHash, uint8(outIndex), txOut)
				allTransferRmTxos = append(allTransferRmTxos, ringMemberTxo)
			}
		}
	}

	// TODO: change the version field in node and block to uint32 type?
	//	TODO: when BlockNumPerRingGroup or TxoRingSize change, it may cause fork.
	//	The mapping between BlockNumPerRingGroup/TxoRingSize and height is hardcoded in wire.GetBlockNumPerRingGroup/TxoRingSize.
	//	Here we should call blockNumPerRingGroup = wire.TxoRingSize()
	//	At this moment (no fork due to BlockNumPerRingGroup/TxoRingSize change), we directly use the constant.
	//txoRingSize := wire.TxoRingSize
	cbTxoRings, err := buildTxoRingsFromTxos(allCoinBaseRmTxos, ringBlockHeight, blockHashs, txoRingSize, true)
	if err != nil {
		return nil, err
	}

	var trTxoRings []*wire.TxoRing
	if len(allTransferRmTxos) != 0 {
		trTxoRings, err = buildTxoRingsFromTxos(allTransferRmTxos, ringBlockHeight, blockHashs, txoRingSize, false)
		if err != nil {
			return nil, err
		}
	}

	rstTxoRings := make(map[wire.RingId]*wire.TxoRing, len(cbTxoRings)+len(trTxoRings))

	for _, txoRing := range cbTxoRings {
		//ringHash := txoRing.outPointRing.Hash()
		ringId := txoRing.RingId()
		if _, ok := rstTxoRings[ringId]; ok {
			return nil, AssertError(fmt.Sprintf("BuildTxoRings: Found a hash collision when calling BuildTxoRings with blocks (hash %v, ringHeight %d)",
				blockhashStr, ringBlockHeight))
		} else {
			rstTxoRings[ringId] = txoRing
		}
	}
	for _, txoRing := range trTxoRings {
		//ringHash := txoRing.outPointRing.Hash()
		ringId := txoRing.RingId()
		if _, ok := rstTxoRings[ringId]; ok {
			return nil, AssertError(fmt.Sprintf("BuildTxoRings: Found a hash collision when calling BuildTxoRings with blocks (hash %v, ringHeight %d)",
				blockhashStr, ringBlockHeight))
		} else {
			rstTxoRings[ringId] = txoRing
		}
	}

	return rstTxoRings, nil

}

// buildTxoRingsFromTxos divide the Txos in ringMemberTxos into rings, based on the txoRingSize parameter.
// This is a helper function of BuildTxoRings().
// Here txoRingSize is set as an input parameter, to avoid using the global parameter TxoRingSize.
// txoRingSize is set by the caller which may decides the value of txoRingSize based on the wire/protocol version.
// reviewed on 2024.01.04
func buildTxoRingsFromTxos(ringMemberTxos []*RingMemberTxo, ringBlockHeight int32, blockhashs []*chainhash.Hash, txoRingSize int, isCoinBase bool) (txoRings []*wire.TxoRing, err error) {

	if len(ringMemberTxos) == 0 {
<<<<<<< HEAD
		//return nil, errors.New("buildTxoRingsFromTxos: the input ringMemberTxos is empty")
		// Note that with the MLPAUT fork, the input ringMemberTxos maye be empty.
		return nil, nil
=======
		if isCoinBase {
			return nil, AssertError("buildTxoRingsFromTxos: the number of coinbase transaction outputs should not be zero")
		}
		return nil, errors.New("buildTxoRingsFromTxos: the input ringMemberTxos is empty")
>>>>>>> 23af4657
	}

	// sort
	sort.Sort(ByOrderHashRingMemberTxo(ringMemberTxos))

	txoNum := len(ringMemberTxos)

	//	group Txos to rings
	normalRingNum := txoNum / txoRingSize
	remainderTxoNum := txoNum % txoRingSize

	//	totalRingNum := normalRingNum
	if remainderTxoNum != 0 {
		//	implies 0 < remainderTxoNum < wire.TxRingSize
		//		totalRingNum += 1

		if normalRingNum >= 1 {
			//	divide (the last normalRing and the remainder Txos) into 2 rings with ring_1.size = ring_2.size or ring_1.size = ring_2.size + 1
			normalRingNum -= 1
		} // else {
		// implies 	normalRingNum == 0
		//	the remainder forms the only ring
		//	}
	}

	blockhashStr := make([]byte, len(blockhashs)*chainhash.HashSize)
	//	blockhashStr is used only for the hint of hash-collision happens
	for i := 0; i < len(blockhashs); i++ {
		copy(blockhashStr[i*chainhash.HashSize:], blockhashs[i][:])
	}

	//rstTxoRings := make(map[chainhash.Hash]*TxoRing)
	rstTxoRings := make([]*wire.TxoRing, 0, normalRingNum+2) // the final actual length of rstTxoRings could be normalRingNum, normalRingNum+1, or normalRingNum+2

	for i := 0; i < normalRingNum; i++ {
		// rings with size txoRingSize
		start := i * txoRingSize
		txoRing, err := NewTxoRing(ringMemberTxos[start].version, ringBlockHeight, blockhashs, ringMemberTxos[start:start+txoRingSize], isCoinBase)
		if err != nil {
			return nil, err
		}

		rstTxoRings = append(rstTxoRings, txoRing)

		//outPointRingHash := txoRing.outPointRing.Hash()
		//if _, ok := rstTxoRings[outPointRingHash]; ok {
		//	return nil, AssertError(fmt.Sprintf("buildTxoRingsFromTxos: Found a hash collision when calling buildTxoRingsFromTxos with blocks (hash %v, ringHeight %d)",
		//		blockhashStr, ringBlockHeight))
		//} else {
		//	rstTxoRings[outPointRingHash] = txoRing
		//}
	}

	remainderTxoNum = txoNum - normalRingNum*txoRingSize
	if remainderTxoNum > txoRingSize {
		//	divide (the last normalRing and the remainder Txos) into 2 rings with sizes remainderTxoNum/2
		ringSize1 := remainderTxoNum / 2
		if remainderTxoNum%2 != 0 {
			ringSize1 += 1
		}

		// rings with size1
		start := normalRingNum * txoRingSize
		txoRing1, err := NewTxoRing(ringMemberTxos[start].version, ringBlockHeight, blockhashs, ringMemberTxos[start:start+ringSize1], isCoinBase)
		if err != nil {
			return nil, err
		}

		rstTxoRings = append(rstTxoRings, txoRing1)

		//outPointRingHash1 := txoRing1.outPointRing.Hash()
		//if _, ok := rstTxoRings[outPointRingHash1]; ok {
		//	return nil, AssertError(fmt.Sprintf("buildTxoRingsFromTxos: Found a hash collision when calling buildTxoRingsFromTxos with blocks (hash %v, ringHeight %d)", blockhashStr, ringBlockHeight))
		//} else {
		//	rstTxoRings[outPointRingHash1] = txoRing1
		//}

		// rings with size2
		start = start + ringSize1
		txoRing2, err := NewTxoRing(ringMemberTxos[start].version, ringBlockHeight, blockhashs, ringMemberTxos[start:], isCoinBase)
		if err != nil {
			return nil, err
		}

		rstTxoRings = append(rstTxoRings, txoRing2)

		//outPointRingHash2 := txoRing2.outPointRing.Hash()
		//if _, ok := rstTxoRings[outPointRingHash2]; ok {
		//	return nil, AssertError(fmt.Sprintf("buildTxoRingsFromTxos: Found a hash collision when calling buildTxoRingsFromTxos with blocks (hash %v, height %d)", blockhashStr, ringBlockHeight))
		//} else {
		//	rstTxoRings[outPointRingHash2] = txoRing2
		//}

	} else if remainderTxoNum > 0 {
		//	one ring with size = remainderTxoNum
		start := normalRingNum * txoRingSize
		txoRing, err := NewTxoRing(ringMemberTxos[start].version, ringBlockHeight, blockhashs, ringMemberTxos[start:], isCoinBase)
		if err != nil {
			return nil, err
		}

		rstTxoRings = append(rstTxoRings, txoRing)

		//outPointRingHash := txoRing.outPointRing.Hash()
		//if _, ok := rstTxoRings[outPointRingHash]; ok {
		//	return nil, AssertError(fmt.Sprintf("buildTxoRingsFromTxos: Found a hash collision when calling buildTxoRingsFromTxos with blocks (hash %v, height %d)", blockhashStr, ringBlockHeight))
		//} else {
		//	rstTxoRings[outPointRingHash] = txoRing
		//}
	}

	return rstTxoRings, nil
}

//	Abe to do: we may need add the fields: the Height and hash of the representive block
//
// UtxoEntry houses details about an individual transaction output in a utxo
// view such as whether or not it was contained in a coinbase tx, the height of
// the block that contains the tx, whether or not it is spent, its public key
// script, and how much it pays.
type UtxoRingEntry struct {
	/*	// NOTE: Additions, deletions, or modifications to the order of the
		// definitions in this struct should not be changed without considering
		// how it affects alignment on 64-bit platforms.  The current order is
		// specifically crafted to result in minimal padding.  There will be a
		// lot of these in memory, so a few extra bytes of padding adds up.

		amount      int64
		pkScript    []byte // The public key script for the output.
		blockHeight int32  // Height of block containing tx.

		// packedFlags contains additional info about output such as whether it
		// is a coinbase, whether it is spent, and whether it has been modified
		// since it was loaded.  This approach is used in order to reduce memory
		// usage since there will be a lot of these in memory.
		packedFlags txoFlags*/

	Version uint32
	//	ringHash	chainhash.Hash	//	the hash of ring members, i.e. OutPoint(txHash, index)
	ringBlockHeight int32
	outPointRing    *wire.OutPointRing
	txOuts          []*wire.TxOutAbe
	//	generatingBlockHeights []int32	// height of block that generates txOuts[i]
	serialNumbers       [][]byte //	when a member is consumed, a corresponding serilaNumber is added
	consumingBlockHashs []*chainhash.Hash
	//	consumingBlockHeights	[]int32
	//	height of block that consumes txOuts[i],
	//	when len(serilaNumbers) = len(txOuts) and the last consumingBlockHeight is safe,
	//	the UtxoRingEntry can be removed, store to databse, or even deleted from database

	packedFlags txoFlags
}

// errDeserialize signifies that a problem was encountered when deserializing
// data.
type errUtxoRingDeserialize string

// Error implements the error interface.
func (e errUtxoRingDeserialize) Error() string {
	return string(e)
}

// isUtxoRingErr returns whether or not the passed error is an errDeserialize
// error.
func isUtxoRingDeserializeErr(err error) bool {
	_, ok := err.(errUtxoRingDeserialize)
	return ok
}

// IsSpent checks whether the input serialNumber is in entry.serialNumbers (i.e., spent).
// reviewed on 2024.01.04
func (entry *UtxoRingEntry) IsSpent(serialNumber []byte) bool {

	/*	if len(entry.serialNumbers) == len(entry.txOuts) {
		return true
	}*/

	if len(serialNumber) == 0 {
		// to prevent an attacker from using a nil seralNumber
		return true
	}

	for _, sn := range entry.serialNumbers {
		if bytes.Compare(sn, serialNumber) == 0 {
			return true
		}
	}

	return false
}

func (entry *UtxoRingEntry) IsAllSpent() bool {

	if len(entry.serialNumbers) == len(entry.txOuts) {
		return true
	}

	return false
}

func (entry *UtxoRingEntry) IsCoinBase() bool {
	return entry.packedFlags&tfCoinBase == tfCoinBase
}

// isModified returns whether or not the output has been modified since it was
// loaded.
func (entry *UtxoRingEntry) isModified() bool {
	return entry.packedFlags&tfModified == tfModified
}

// BlockHeight returns the height of the block containing the output.
func (entry *UtxoRingEntry) RingBlockHeight() int32 {
	/*
		ringBlockHeight := int32(-1)
		for _, blkHeight := range entry.generatingBlockHeights{
			if blkHeight > ringBlockHeight {
				ringBlockHeight = blkHeight
			}
		}

		//	each 3 blocks form a group
		if ringBlockHeight % 3 == 0 {
			return ringBlockHeight
		}

		ringBlockHeight = ringBlockHeight + 1
		if ringBlockHeight % 3 == 0 {
			return ringBlockHeight
		}

		ringBlockHeight = ringBlockHeight + 1
		return ringBlockHeight*/

	return entry.ringBlockHeight
}

// BlockHeight returns the height of the block containing the output.
func (entry *UtxoRingEntry) OutPointRing() *wire.OutPointRing {
	return entry.outPointRing
}

func (entry *UtxoRingEntry) TxOuts() []*wire.TxOutAbe {
	return entry.txOuts
}

func (entry *UtxoRingEntry) SerialNumbers() [][]byte {
	return entry.serialNumbers
}

func (entry *UtxoRingEntry) ConsumingBlockHashs() []*chainhash.Hash {
	return entry.consumingBlockHashs
}

func (entry *UtxoRingEntry) SerializeSize() int {

	//	utxoRingHeaderCode
	//	blockHeight and IsCoinBase
	utxoRingHeaderCode := uint64(entry.RingBlockHeight()) << 1
	if entry.IsCoinBase() {
		utxoRingHeaderCode |= 0x01
	}

	n := wire.VarIntSerializeSize(utxoRingHeaderCode)
	n = n + wire.VarIntSerializeSize(uint64(entry.Version))
	//	outPointRing
	n = n + entry.outPointRing.SerializeSize()

	//	ring size
	n = n + wire.VarIntSerializeSize(uint64(len(entry.txOuts)))

	//	txOuts
	for _, txOut := range entry.txOuts {
		n = n + txOut.SerializeSize()
	}

	/*	//	GeneratingBlockHeights
		for _, generatingBlockHeight := range entry.generatingBlockHeights {
			n = n + wire.VarIntSerializeSize(uint64(generatingBlockHeight))
		}*/

	//	number of consumed (serialNumbers)
	n = n + wire.VarIntSerializeSize(uint64(len(entry.serialNumbers)))

	//	serialNumbers
	for i := 0; i < len(entry.serialNumbers); i++ {
		n = n + (wire.VarIntSerializeSize(uint64(len(entry.serialNumbers[i]))) + len(entry.serialNumbers[i]))
	}

	//	ConsumingBlockHashs
	n = n + len(entry.consumingBlockHashs)*chainhash.HashSize

	/*	//	ConsumingBlockHeights
		for _, consumingBlockHeight := range entry.consumingBlockHeights {
			n = n + wire.VarIntSerializeSize(uint64(consumingBlockHeight))
		}*/

	return n
}

// Serialize
// todo_DONE(MLP): reviewed on 2024.01.04
func (entry *UtxoRingEntry) Serialize(w io.Writer) error {
	//	utxoRingHeaderCode
	//	blockHeight and IsCoinBase
	utxoRingHeaderCode := uint64(entry.RingBlockHeight()) << 1
	if entry.IsCoinBase() {
		utxoRingHeaderCode |= 0x01
	}
	err := wire.WriteVarInt(w, 0, utxoRingHeaderCode)
	if err != nil {
		return err
	}

	err = wire.WriteVarInt(w, 0, uint64(entry.Version))
	if err != nil {
		return err
	}

	err = wire.WriteOutPointRing(w, 0, entry.Version, entry.outPointRing)
	if err != nil {
		return err
	}

	//	ring size
	if len(entry.txOuts) != len(entry.outPointRing.OutPoints) {
		return AssertError(fmt.Sprintf("The size of txOuts does not match the numner of OutPoints"))
	}
	err = wire.WriteVarInt(w, 0, uint64(len(entry.txOuts)))
	if err != nil {
		return err
	}

	//	txOuts
	for _, txOut := range entry.txOuts {
		err = wire.WriteTxOutAbe(w, 0, entry.Version, txOut)
		if err != nil {
			return err
		}
	}

	/*	//	GeneratingBlockHeights
		if len(entry.generatingBlockHeights) != len(entry.txOuts) {
			return AssertError(fmt.Sprintf("The size of GeneratingBlockHeights does not match the ring size"))
		}
		for _, generatingBlockHeight := range entry.generatingBlockHeights {
			err = wire.WriteVarInt(w, 0, uint64(generatingBlockHeight))
			if err != nil {
				return err
			}
		}*/

	//	number of consumed (serialNumbers)
	if len(entry.serialNumbers) > len(entry.txOuts) {
		return AssertError(fmt.Sprintf("The size of consumed serialNumbers exceeds the ring size"))
	}
	err = wire.WriteVarInt(w, 0, uint64(len(entry.serialNumbers)))
	if err != nil {
		return err
	}
	for _, serialNumber := range entry.serialNumbers {
		err = wire.WriteVarBytes(w, 0, serialNumber)
		if err != nil {
			return err
		}
	}
	if len(entry.consumingBlockHashs) != len(entry.serialNumbers) {
		return AssertError(fmt.Sprintf("The number of consumed serialNumbers does not mathc the number of corresponidng block hashes"))
	}
	for _, consumingBlockHash := range entry.consumingBlockHashs {
		_, err = w.Write(consumingBlockHash[:])
		if err != nil {
			return err
		}
	}

	/*
		if len(entry.consumingBlockHeights) != len(entry.serialNumbers) {
			return AssertError(fmt.Sprintf("The size of consumed serialNumbers exceeds the ring size"))
		}
		for _, consumingBlockHeight := range entry.consumingBlockHeights {
			err = wire.WriteVarInt(w, 0, uint64(consumingBlockHeight))
			if err != nil {
				return err
			}
		}*/

	return nil
}

// Deserialize
// reviewed on 2024.01.01
func (entry *UtxoRingEntry) Deserialize(r io.Reader) error {
	//	utxoRingHeaderCode
	//	blockHeight and IsCoinBase
	utxoRingHeaderCode, err := wire.ReadVarInt(r, 0)
	if err != nil {
		return err
	}
	isCoinBase := utxoRingHeaderCode&0x01 != 0
	ringBlockHeight := int32(utxoRingHeaderCode >> 1)

	entry.ringBlockHeight = ringBlockHeight
	entry.packedFlags = 0
	if isCoinBase {
		entry.packedFlags |= tfCoinBase
	}
	version, err := wire.ReadVarInt(r, 0)
	if err != nil {
		return err
	}
	entry.Version = uint32(version)

	entry.outPointRing = &wire.OutPointRing{}
	err = wire.ReadOutPointRing(r, 0, entry.Version, entry.outPointRing)
	if err != nil {
		return err
	}

	//	ring size
	// TODO(abe): the ring size coule be than 4? 20210225
	ringSize, err := wire.ReadVarInt(r, 0)
	if err != nil {
		return err
	}
	expectedRingSize, err := wire.GetTxoRingSizeByRingVersion(entry.Version)
	if err != nil {
		return err
	}
	if ringSize > uint64(expectedRingSize) {
		return errUtxoRingDeserialize("The UtxoRingEntry to be deserialized has a ring size greater than the allowed max value")
	}
	if ringSize != uint64(len(entry.outPointRing.OutPoints)) {
		return errUtxoRingDeserialize("The UtxoRingEntry to be deserialized has a ring size does not match the size in OutPointRing")
	}

	entry.txOuts = make([]*wire.TxOutAbe, ringSize)
	//	txOuts
	for i := uint64(0); i < ringSize; i++ {
		txOut := wire.TxOutAbe{}
		err = wire.ReadTxOutAbe(r, 0, entry.Version, &txOut)
		if err != nil {
			return err
		}
		entry.txOuts[i] = &txOut
	}

	/*	//	GeneratingBlockHeights
		entry.generatingBlockHeights = make([]int32, ringSize)
		for i := uint64(0); i < ringSize; i++ {
			generatingBlockHeight, err := wire.ReadVarInt(r, 0)
			if err != nil {
				return err
			}
			if int32(generatingBlockHeight) > ringBlockHeight {
				return errUtxoRingDeserialize("The UtxoRingEntry to be deserlized does not obey the protocol on the block height of the ring members and the ring.")
			}
			entry.generatingBlockHeights[i] = int32(generatingBlockHeight)
		}*/

	//	consumed serialNumbers
	consumedNum, err := wire.ReadVarInt(r, 0)
	if err != nil {
		return err
	}
	if consumedNum > ringSize {
		return errUtxoRingDeserialize("The UtxoRingEntry to be deserlized has a size of consumed serialNumbers that exceeds the ring size")
	}

	entry.serialNumbers = make([][]byte, consumedNum)
	//	serialNumbers
	for i := uint64(0); i < consumedNum; i++ {
		entry.serialNumbers[i], err = wire.ReadVarBytes(r, 0, abecryptoxparam.MaxAllowedSerialNumberSize, "UtxoRingEntry.SerialNumber")
		if err != nil {
			return err
		}
	}
	//	consumingBlockHashs
	entry.consumingBlockHashs = make([]*chainhash.Hash, consumedNum)
	for i := uint64(0); i < consumedNum; i++ {
		consumingBlockHash := chainhash.Hash{}
		_, err := io.ReadFull(r, consumingBlockHash[:])
		if err != nil {
			return err
		}
		entry.consumingBlockHashs[i] = &consumingBlockHash
	}

	/*	//	consumingBlockHeights
		entry.consumingBlockHeights = make([]int32, consumedNum)
		for i := uint64(0); i < consumedNum; i++ {
			consumingBlockHeight, err := wire.ReadVarInt(r, 0)
			if err != nil {
				return err
			}
			entry.consumingBlockHeights[i] = int32(consumingBlockHeight)
		}*/

	return nil
}

//	This is a temporary method, which is used only for the SALRS version, where the coin value is public,
//	and only TXOs with the same value are grouped into a ring.
/*func (entry *UtxoRingEntry) Amount() int64 {
	amount := int64(-1)
	if len(entry.txOuts) >= 1 {
		amount = entry.txOuts[0].ValueScript
	}

	return amount
}*/

// Spend marks the output as spent.  Spending an output that is already spent
// has no effect.
// The caller should check double-spending before calling this function
// todo_DONE(MLP): reviewed on 2024.01.04
func (entry *UtxoRingEntry) Spend(serialNumber []byte, blockHash *chainhash.Hash) {
	//	Abe to do: double spending?
	for i, sn := range entry.serialNumbers {
		if bytes.Compare(sn, serialNumber) == 0 {
			if blockHash.IsEqual(entry.consumingBlockHashs[i]) {
				return
			}

			entry.consumingBlockHashs[i] = blockHash
			entry.packedFlags |= tfModified
			return
		}
	}

	entry.serialNumbers = append(entry.serialNumbers, serialNumber)
	entry.consumingBlockHashs = append(entry.consumingBlockHashs, blockHash)
	entry.packedFlags |= tfModified
	// Mark the output as modified.
}

// UnSpend
// normally, the unspent serialNumber should be the last one, as this function should be called in reverse order
// reviewed on 2024.01.05
func (entry *UtxoRingEntry) UnSpend(serialNumber []byte, blockHash *chainhash.Hash) bool {
	for i, sn := range entry.serialNumbers {
		if bytes.Equal(sn, serialNumber) && blockHash.IsEqual(entry.consumingBlockHashs[i]) {
			// remove the matched serial number and the consumed block hash
			entry.serialNumbers = append(entry.serialNumbers[:i], entry.serialNumbers[i+1:]...)
			entry.consumingBlockHashs = append(entry.consumingBlockHashs[:i], entry.consumingBlockHashs[i+1:]...)
			// mark modified
			entry.packedFlags |= tfModified
			return true
		}
	}

	return false
}

// Clone returns a shallow copy of the utxo entry.
// reviewed on 2024.01/04
func (entry *UtxoRingEntry) Clone() *UtxoRingEntry {
	if entry == nil {
		return nil
	}

	utxoRingClone := UtxoRingEntry{}

	utxoRingClone.Version = entry.Version
	utxoRingClone.ringBlockHeight = entry.ringBlockHeight
	utxoRingClone.outPointRing = entry.outPointRing
	utxoRingClone.txOuts = entry.txOuts
	//	utxoRing.generatingBlockHeights = entry.generatingBlockHeights
	//	the above are invariant contents for utxoRing, so we use shallow copy
	spentTxoNum := len(entry.serialNumbers)
	utxoRingClone.serialNumbers = make([][]byte, spentTxoNum)
	utxoRingClone.consumingBlockHashs = make([]*chainhash.Hash, spentTxoNum)
	//	utxoRing.consumingBlockHeights = make([]int32, spentTxoNum)
	for i := 0; i < spentTxoNum; i++ {
		utxoRingClone.serialNumbers[i] = entry.serialNumbers[i]
		//		utxoRing.consumingBlockHeights[i] = entry.consumingBlockHeights[i]
		utxoRingClone.consumingBlockHashs[i] = entry.consumingBlockHashs[i]
	}
	utxoRingClone.packedFlags = entry.packedFlags

	return &utxoRingClone
}

func (entry *UtxoRingEntry) IsSame(obj *UtxoRingEntry) bool {
	if entry == nil {
		if obj == nil {
			return true
		} else {
			return false
		}
	}

	entrySize := entry.SerializeSize()
	objSize := obj.SerializeSize()
	if entrySize != objSize {
		return false
	}

	bufEntry := bytes.NewBuffer(make([]byte, 0, entrySize))
	err := entry.Serialize(bufEntry)
	if err != nil {
		return false
	}

	bufObj := bytes.NewBuffer(make([]byte, 0, objSize))
	err = obj.Serialize(bufObj)
	if err != nil {
		return false
	}

	if !bytes.Equal(bufEntry.Bytes(), bufObj.Bytes()) {
		return false
	}

	return true
}

func initNewUtxoRingEntry(version uint32, ringBlockHeight int32, blockhashs []*chainhash.Hash, ringMemberTxos []*RingMemberTxo, isCoinBase bool) (*UtxoRingEntry, error) {

	ringSize := len(ringMemberTxos)
	if ringSize == 0 {
		return nil, nil
	}

	utxoRingEntry := &UtxoRingEntry{
		Version:         version,
		ringBlockHeight: ringBlockHeight,
	}

	outPoints := make([]*wire.OutPointAbe, ringSize)
	txOuts := make([]*wire.TxOutAbe, ringSize)
	for i := 0; i < ringSize; i++ {
		outPoints[i] = ringMemberTxos[i].outPoint
		txOuts[i] = ringMemberTxos[i].txOut
		if txOuts[i].Version != version {
			return nil, errors.New("the TXOS to be in a ring do not have the same version")
		}
	}

	utxoRingEntry.outPointRing = wire.NewOutPointRing(version, blockhashs, outPoints)
	utxoRingEntry.txOuts = txOuts

	utxoRingEntry.serialNumbers = nil
	utxoRingEntry.consumingBlockHashs = nil

	utxoRingEntry.packedFlags = tfModified
	if isCoinBase {
		utxoRingEntry.packedFlags |= tfCoinBase
	}

	return utxoRingEntry, nil
}

// UtxoViewpoint represents a view into the set of unspent transaction outputs
// from a specific point of view in the chain.  For example, it could be for
// the end of the main chain, some point in the history of the main chain, or
// down a side chain.
//
// The unspent outputs are needed by other transactions for things such as
// script validation and double spend prevention.

type UtxoRingViewpoint struct {
	entries  map[chainhash.Hash]*UtxoRingEntry
	bestHash chainhash.Hash
}

// BestHash returns the hash of the best block in the chain the view currently
// respresents.
func (view *UtxoRingViewpoint) BestHash() *chainhash.Hash {
	return &view.bestHash
}

// SetBestHash sets the hash of the best block in the chain the view currently
// respresents.
func (view *UtxoRingViewpoint) SetBestHash(hash *chainhash.Hash) {
	view.bestHash = *hash
}

// LookupEntry returns information about a given transaction output according to
// the current state of the view.  It will return nil if the passed output does
// not exist in the view or is otherwise not available such as when it has been
// disconnected during a reorg.
func (view *UtxoRingViewpoint) LookupEntry(outPointRingHash chainhash.Hash) *UtxoRingEntry {
	return view.entries[outPointRingHash]
}

// Entries returns the underlying map that stores of all the utxo entries.
func (view *UtxoRingViewpoint) Entries() map[chainhash.Hash]*UtxoRingEntry {
	return view.entries
}

func (view *UtxoRingViewpoint) SetEntries(entries map[chainhash.Hash]*UtxoRingEntry) {
	view.entries = entries
}

// commit prunes all entries marked modified that are now fully spent and marks
// all entries as unmodified.
func (view *UtxoRingViewpoint) commit() {
	for outPointHash, entry := range view.entries {
		if entry == nil || (entry.isModified() && entry.IsAllSpent()) {
			delete(view.entries, outPointHash)
			continue
		}

		entry.packedFlags ^= tfModified
	}
}

// fetchInputUtxoRings loads the unspent transaction outputs for the inputs
// referenced by the transactions in the given block into the view from the
// database as needed.  In particular, referenced entries that are earlier in
// the block are added to the view and entries that are already in the view are
// not modified.
// reviewed on 2024.01.04
func (view *UtxoRingViewpoint) fetchInputUtxoRings(db database.DB, block *abeutil.BlockAbe) error {
	/*	// Build a map of in-flight transactions because some of the inputs in
		// this block could be referencing other transactions earlier in this
		// block which are not yet in the chain.
		txInFlight := map[chainhash.Hash]int{}
		transactions := block.Transactions()
		for i, tx := range transactions {
			txInFlight[*tx.Hash()] = i
		}

		// Loop through all of the transaction inputs (except for the coinbase
		// which has no inputs) collecting them into sets of what is needed and
		// what is already known (in-flight).
		neededSet := make(map[wire.OutPoint]struct{})
		for i, tx := range transactions[1:] {
			for _, txIn := range tx.MsgTx().TxIns {
				// It is acceptable for a transaction input to reference
				// the output of another transaction in this block only
				// if the referenced transaction comes before the
				// current one in this block.  Add the outputs of the
				// referenced transaction as available utxos when this
				// is the case.  Otherwise, the utxo details are still
				// needed.
				//
				// NOTE: The >= is correct here because i is one less
				// than the actual position of the transaction within
				// the block due to skipping the coinbase.
				originHash := &txIn.PreviousOutPoint.Hash
				if inFlightIndex, ok := txInFlight[*originHash]; ok &&
					i >= inFlightIndex {

					originTx := transactions[inFlightIndex]
					view.AddTxOuts(originTx, block.Height())
					continue
				}

				// Don't request entries that are already in the view
				// from the database.
				if _, ok := view.entries[txIn.PreviousOutPoint]; ok {
					continue
				}

				neededSet[txIn.PreviousOutPoint] = struct{}{}
			}
		}*/

	neededSet := make(map[chainhash.Hash]struct{})
	for _, tx := range block.Transactions()[1:] {
		for _, txIn := range tx.MsgTx().TxIns {
			// Don't request entries that are already in the view
			// from the database.
			if _, ok := view.entries[txIn.PreviousOutPointRing.Hash()]; !ok {
				neededSet[txIn.PreviousOutPointRing.Hash()] = struct{}{}
			}
		}
	}

	// Request the input utxos from the database.
	return view.fetchUtxoRingsMain(db, neededSet)
}

// fetchUtxoRingsMain fetches unspent transaction output data about the provided
// set of outpoints from the point of view of the end of the main chain at the
// time of the call.
//
// Upon completion of this function, the view will contain an entry for each
// requested outpoint.  Spent outputs, or those which otherwise don't exist,
// will result in a nil entry in the view.
//
//	Abe todo: to get the UtxoRings for main chain, should fetch from db
//
// reviewed on 2024.01.04
func (view *UtxoRingViewpoint) fetchUtxoRingsMain(db database.DB, outPointRings map[chainhash.Hash]struct{}) error {
	// Nothing to do if there are no requested outputs.
	if len(outPointRings) == 0 {
		return nil
	}

	// Load the requested set of unspent transaction outputs from the point
	// of view of the end of the main chain.
	//
	// NOTE: Missing entries are not considered an error here and instead
	// will result in nil entries in the view.  This is intentionally done
	// so other code can use the presence of an entry in the store as a way
	// to unnecessarily avoid attempting to reload it from the database.
	return db.View(func(dbTx database.Tx) error {
		for outPointRingHash, _ := range outPointRings {
			entry, err := dbFetchUtxoRingEntry(dbTx, outPointRingHash)
			if err != nil {
				return err
			}

			view.entries[outPointRingHash] = entry
		}

		return nil
	})
}

// NewUtxoRingViewpoint returns a new empty unspent transaction output view.
func NewUtxoRingViewpoint() *UtxoRingViewpoint {
	return &UtxoRingViewpoint{
		entries: make(map[chainhash.Hash]*UtxoRingEntry),
	}
}

// FetchUtxoRingView loads unspent transaction outputs for the inputs referenced by
// the passed transaction from the point of view of the end of the main chain.
//
//	todo(ABE): ABE does not fetch the utxos for the outputs, as it is impossible to have duplicate transactions
//
// This function is safe for concurrent access however the returned view is NOT.
func (b *BlockChain) FetchUtxoRingView(tx *abeutil.TxAbe) (*UtxoRingViewpoint, error) {
	// Create a set of needed outputs based on those referenced by the
	// inputs of the passed transaction.
	neededSet := make(map[chainhash.Hash]struct{})

	isCb, err := tx.IsCoinBase()
	if err != nil {
		return nil, err
	}
	if !isCb {
		for _, txIn := range tx.MsgTx().TxIns {
			neededSet[txIn.PreviousOutPointRing.Hash()] = struct{}{}
		}
	}

	// Request the utxos from the point of view of the end of the main
	// chain.
	view := NewUtxoRingViewpoint()
	b.chainLock.RLock()
	err = view.fetchUtxoRingsMain(b.db, neededSet)
	b.chainLock.RUnlock()
	return view, err
}

// connectTransaction updates the view by adding all new utxos created by the
// passed transaction and marking all utxos that the transactions spend as
// spent.  In addition, when the 'stxos' argument is not nil, it will be updated
// to append an entry for each spent txout.  An error will be returned if the
// view does not contain the required utxos.
/*func (view *UtxoRingViewpoint) connectTransaction(tx *abeutil.Tx, blockHeight int32, stxos *[]SpentTxOut) error {
	// Coinbase transactions don't have any inputs to spend.
	if IsCoinBase(tx) {
		// Add the transaction's outputs as available utxos.
		view.AddTxOuts(tx, blockHeight)
		return nil
	}

	// Spend the referenced utxos by marking them spent in the view and,
	// if a slice was provided for the spent txout details, append an entry
	// to it.
	for _, txIn := range tx.MsgTx().TxIn {
		// Ensure the referenced utxo exists in the view.  This should
		// never happen unless there is a bug is introduced in the code.
		entry := view.entries[txIn.PreviousOutPoint]
		if entry == nil {
			return AssertError(fmt.Sprintf("view missing input %v",
				txIn.PreviousOutPoint))
		}

		// Only create the stxo details if requested.
		if stxos != nil {
			// Populate the stxo details using the utxo entry.
			var stxo = SpentTxOut{
				Amount:     entry.Amount(),
				PkScript:   entry.PkScript(),
				Height:     entry.BlockHeight(),
				IsCoinBase: entry.IsCoinBase(),
			}
			*stxos = append(*stxos, stxo)
		}

		// Mark the entry as spent.  This is not done until after the
		// relevant details have been accessed since spending it might
		// clear the fields from memory in the future.
		entry.Spend()
	}

	// Add the transaction's outputs as available utxos.
	view.AddTxOuts(tx, blockHeight)
	return nil
}*/

// Abe to do: In ABE, the connectTransaction algorithm only 'spend' TxoRings, does not generate new TxoRing.
// Only the blocks with height%3 ==0 will trigger the generation of new TxoRings.
// todo_DONE(MLP): reviewed on 2024.01.04
func (view *UtxoRingViewpoint) connectTransaction(tx *abeutil.TxAbe, blockhash *chainhash.Hash, stxos *[]*SpentTxOutAbe) error {
	// Coinbase transactions don't have any inputs to spend.
	isCb, err := tx.IsCoinBase()
	if err != nil {
		return err
	}

	if isCb {
		/*		// Add the transaction's outputs as available utxos.
				view.AddTxOuts(tx, blockHeight)*/
		return nil
	}

	// Spend the referenced utxos by marking them spent in the view and,
	// if a slice was provided for the spent txout details, append an entry
	// to it.
	for _, txIn := range tx.MsgTx().TxIns {
		// Ensure the referenced utxo exists in the view.  This should
		// never happen unless there is a bug is introduced in the code.
		outPointRingHash := txIn.PreviousOutPointRing.Hash()
		entry := view.entries[outPointRingHash]
		if entry == nil {
			return AssertError(fmt.Sprintf("view missing input %s",
				txIn.String()))
		}
		if entry.IsSpent(txIn.SerialNumber) {
			//	here, if multiple transactions consume the same txo (identified by serialnumber), it will be detected
			return AssertError(fmt.Sprintf("Transaction (hash = %v) is attemting to double spneding with input %s",
				tx.MsgTx().TxHash(), txIn.String()))
		}

		// Only create the stxo details if requested.
		if stxos != nil {
			// Populate the stxo details using the utxo entry.
			stxo := new(SpentTxOutAbe)
			stxo.SerialNumber = make([]byte, len(txIn.SerialNumber))
			copy(stxo.SerialNumber[:], txIn.SerialNumber[:])
			stxo.UtxoRing = entry.Clone()

			*stxos = append(*stxos, stxo)
		}

		// Mark the entry as spent.  This is not done until after the
		// relevant details have been accessed since spending it might
		// clear the fields from memory in the future.
		// entry.Spend(txIn.SerialNumber, blockhash) puts the input txIn.SerialNumber into entry.serialNumbers, so that
		// if there are double-spending among multiple transactions in one block, it will be detected in previous entry.IsSpent(txIn.SerialNumber).
		entry.Spend(txIn.SerialNumber, blockhash)
	}

	// Add the transaction's outputs as available utxos.
	//	view.AddTxOuts(tx, blockHeight)
	return nil
}

// connectTransactions updates the view by adding all new utxos created by all
// of the transactions in the passed block, marking all utxos the transactions
// spend as spent, and setting the best hash for the view to the passed block.
// In addition, when the 'stxos' argument is not nil, it will be updated to
// append an entry for each spent txout.
// todo_DONE(MLP): reviewed on 2024.01.04
func (view *UtxoRingViewpoint) connectTransactions(block *abeutil.BlockAbe, stxos *[]*SpentTxOutAbe) error {
	for _, tx := range block.Transactions() {
		err := view.connectTransaction(tx, block.Hash(), stxos)
		if err != nil {
			return err
		}
	}

	// Update the best hash for view to include this block since all of its
	// transactions have been connected.
	view.SetBestHash(block.Hash())
	return nil
}

// disconnectTransactions updates the view by removing all of the transactions
// created by the passed block, restoring all utxos the transactions spent by
// using the provided spent txo information, and setting the best hash for the
// view to the block before the passed block.
//
//	Abe to do: use the spendJournal to collect and update utxoRing
//
// todo_DONE(MLP): reviewed on 2024.01.05
func (view *UtxoRingViewpoint) disconnectTransactions(db database.DB, block *abeutil.BlockAbe, stxos []*SpentTxOutAbe) error {
	// Sanity check the correct number of stxos are provided.
	if len(stxos) != countSpentOutputsAbe(block) {
		return AssertError("disconnectTransactions called with bad " +
			"spent transaction out information")
	}

	// Loop backwards through all transactions so everything is unspent in
	// reverse order. This is necessary since multiples transactions in one block may spend different serialNumbers of the same ring,
	// and the corresponding STXOs were generated forward.
	//	Here, we directly use STXOs to restore the UtxoRing, without considering the transactions in the block
	for i := len(stxos) - 1; i >= 0; i-- {
		stxo := stxos[i]
		utxoRingEntry := view.entries[stxo.UtxoRing.outPointRing.Hash()]

		if utxoRingEntry != nil {
			unSpend := utxoRingEntry.UnSpend(stxo.SerialNumber, block.Hash())
			if !unSpend {
				return AssertError("disconnectTransactions called with bad " +
					"spent transaction out information: fail to unspend")
			}
			if !utxoRingEntry.IsSame(stxo.UtxoRing) {
				return AssertError("disconnectTransactions called with bad " +
					"spent transaction out information: the resulting Utxo of unspending is different from the one in STXO")
			}

		} else {
			//	actually, can directly use the following codes to unspend
			//	the above codes in if{} has the same effect, but with the strictest check.
			//	At initial development, the strictest check may help find potential situations
			loadUtxoRing := stxo.UtxoRing.Clone()
			loadUtxoRing.packedFlags |= tfModified
			view.entries[loadUtxoRing.outPointRing.Hash()] = loadUtxoRing
		}
	}

	// Update the best hash for view to the previous block since all the
	// transactions for the current block have been disconnected.
	view.SetBestHash(&block.MsgBlock().Header.PrevBlock)
	return nil
}

func (view *UtxoRingViewpoint) newUtxoRingEntries(db database.DB, node *blockNode, block *abeutil.BlockAbe) error {
	if node == nil || block == nil {
		return AssertError("newUtxoRingEntriesFromNode is called with nil node or nil block.")
	}

	//	TODO: when BlockNumPerRingGroup or TxoRingSize change, it may cause fork.
	//	The mapping between BlockNumPerRingGroup/TxoRingSize and height is hardcoded in wire.GetBlockNumPerRingGroup/TxoRingSize.
	//	Here we should call blockNumPerRingGroup = wire.GetBlockNumPerRingGroup()
	//	At this moment (no fork due to BlockNumPerRingGroup/TxoRingSize change), we directly use the constant.
	blockNumPerRingGroup := int32(wire.GetBlockNumPerRingGroupByBlockHeight(node.height))
	txoRingSize := int(wire.GetTxoRingSizeByBlockHeight(node.height))
	//if !(node.height%wire.BlockNumPerRingGroup == wire.BlockNumPerRingGroup-1) {
	if !(node.height%blockNumPerRingGroup == blockNumPerRingGroup-1) {
		return AssertError("newUtxoRingEntriesFromNode is called with node where node.height % BlockNumPerRingGroup != BlockNumPerRingGroup-1.")
	}

	if !view.bestHash.IsEqual(block.Hash()) {
		return AssertError("newUtxoRingEntriesFromNode is called with block's hash not equal to the view.bestHash")
	}

	if !node.hash.IsEqual(block.Hash()) {
		return AssertError("newUtxoRingEntries is called with block that has different hash with the node.")
	}

	ringBlockHeight := block.Height()
	//blockNum := wire.BlockNumPerRingGroup
	blockNum := int(blockNumPerRingGroup)
	nodeTmp := node
	blockTmp := block
	blocks := make([]*abeutil.BlockAbe, blockNum)
	for i := blockNum - 1; i >= 0; i-- {
		blocks[i] = blockTmp
		if i == 0 {
			break
		}

		nodeTmp = nodeTmp.parent
		if nodeTmp == nil {
			//return AssertError("a node with height % BlockNumPerRingGroup == BlockNumPerRingGroup-1 should have BlockNumPerRingGroup previous successive nodes.")
			return AssertError("newUtxoRingEntries is called with node that does not have (BlockNumPerRingGroup-1) previous successive blocks in database")
		}

		err := db.View(func(dbTx database.Tx) error {
			var err error
			blockTmp, err = dbFetchBlockByNodeAbe(dbTx, nodeTmp)
			return err
		})
		if err != nil {
			return err
		}
	}

	//node1 := node.parent
	//node0 := node1.parent
	//if node1 == nil || node0 == nil {
	//	return AssertError("a node with height %2 == 0 should have two previous successive nodes.")
	//}
	//
	//if !node.hash.IsEqual(block.Hash()) {
	//	return AssertError("newUtxoRingEntries is called with block that has different hash with the node.")
	//}
	//
	//block2 := block
	//var block1 *abeutil.BlockAbe
	//var block0 *abeutil.BlockAbe
	//err := db.View(func(dbTx database.Tx) error {
	//	var err error
	//	block1, err = dbFetchBlockByNodeAbe(dbTx, node1)
	//	if err != nil {
	//		return err
	//	}
	//	block0, err = dbFetchBlockByNodeAbe(dbTx, node0)
	//	return err
	//})
	//if err != nil {
	//	return err
	//}
	//
	//if block0 == nil || block1 == nil {
	//	return AssertError("newUtxoRingEntries is called with node that does not have 2 previous successive blocks in database")
	//}
	//
	//blocks := []*abeutil.BlockAbe{block0, block1, block2}
	//ringBlockHeight := blocks[2].Height()
	//blockNum := len(blocks)

	blockHashs := make([]*chainhash.Hash, blockNum)
	coinBaseRmTxoNum := 0
	transferRmTxoNum := 0
	for i := 0; i < blockNum; i++ {
		blockHashs[i] = blocks[i].Hash()

		coinBaseRmTxoNum += len(blocks[i].Transactions()[0].MsgTx().TxOuts)
		for _, tx := range blocks[i].Transactions()[1:] {
			transferRmTxoNum += len(tx.MsgTx().TxOuts)
		}
	}
	allCoinBaseRmTxos := make([]*RingMemberTxo, 0, coinBaseRmTxoNum)
	allTransferRmTxos := make([]*RingMemberTxo, 0, transferRmTxoNum)

	// str = block1.hash, block2.hash, block3.hash, blockhash, txHash, outIndex
	// all Txos are ordered by Hash(str), then grouped into rings
	txoSortStr := make([]byte, blockNum*chainhash.HashSize+chainhash.HashSize+chainhash.HashSize+1)
	for i := 0; i < blockNum; i++ {
		copy(txoSortStr[i*chainhash.HashSize:], blocks[i].Hash()[:])
	}

	for i := 0; i < blockNum; i++ {
		block := blocks[i]
		blockHash := block.Hash()
		blockHeight := block.Height()

		copy(txoSortStr[blockNum*chainhash.HashSize:], blockHash[:])

		coinBaseTx := block.Transactions()[0]
		txHash := coinBaseTx.Hash()
		copy(txoSortStr[(blockNum+1)*chainhash.HashSize:], txHash[:])
		for outIndex, txOut := range coinBaseTx.MsgTx().TxOuts {
			txoSortStr[(blockNum+2)*chainhash.HashSize] = uint8(outIndex)

			txoOrderHash := chainhash.DoubleHashH(txoSortStr)

			ringMemberTxo := NewRingMemberTxo(coinBaseTx.MsgTx().Version, &txoOrderHash, blockHash, blockHeight, txHash, uint8(outIndex), txOut)
			allCoinBaseRmTxos = append(allCoinBaseRmTxos, ringMemberTxo)
		}
		for _, tx := range block.Transactions()[1:] {
			txHash := tx.Hash()
			copy(txoSortStr[(blockNum+1)*chainhash.HashSize:], txHash[:])

			for outIndex, txOut := range tx.MsgTx().TxOuts {
				txoSortStr[(blockNum+2)*chainhash.HashSize] = uint8(outIndex)

				txoOrderHash := chainhash.DoubleHashH(txoSortStr)

				ringMemberTxo := NewRingMemberTxo(tx.MsgTx().Version, &txoOrderHash, blockHash, blockHeight, txHash, uint8(outIndex), txOut)
				allTransferRmTxos = append(allTransferRmTxos, ringMemberTxo)
			}
		}
	}

	// TODO: change the version field in node and block to uint32 type?
	//	TODO: when BlockNumPerRingGroup or TxoRingSize change, it may cause fork.
	//	The mapping between BlockNumPerRingGroup/TxoRingSize and height is hardcoded in wire.GetBlockNumPerRingGroup/TxoRingSize.
	//	Here we should call blockNumPerRingGroup = wire.TxoRingSize()
	//	At this moment (no fork due to BlockNumPerRingGroup/TxoRingSize change), we directly use the constant.
	//txoRingSize := wire.TxoRingSize
	//	TODO: (2023.03.23) call NewUtxoRingEntriesFromBlocks and incorporate the resulting UtxoRingEntries to view.entries.
	err := view.NewUtxoRingEntriesFromTxos(allCoinBaseRmTxos, ringBlockHeight, blockHashs, txoRingSize, true)
	if err != nil {
		return err
	}

	err = view.NewUtxoRingEntriesFromTxos(allTransferRmTxos, ringBlockHeight, blockHashs, txoRingSize, false)
	if err != nil {
		return err
	}
	return nil

}

/*func (view *UtxoRingViewpoint) newUtxoRingEntriesFromBlocks(blocks []*abeutil.BlockAbe) error {
	if len(blocks) != 3 {
		return AssertError("newUtxoRingEntriesFromBlocks called with not 3 blocks" )
	}

	if blocks[0] == nil || blocks[1] == nil || blocks[2] == nil {
		return AssertError("newUtxoRingEntriesFromBlocks called with nil blocks" )
	}

	if !(blocks[2].Height() >= 3 && blocks[2].Height() % 3 == 0) {
		return AssertError("newUtxoRingEntriesFromBlocks called with blocks with height % 3 != 0" )
	}

	if !( blocks[2].Height() == blocks[1].Height()+1 && blocks[1].Height() == blocks[0].Height()+1 ) {
		return AssertError("newUtxoRingEntriesFromBlocks called with blocks not successive" )
	}

	if !view.bestHash.IsEqual(blocks[2].Hash()) {
		return AssertError("newUtxoRingEntriesFromBlocks called with block's hash not equal to the view.bestHash" )
	}

	ringBlockHeight := blocks[2].Height()

	blocksNum := len(blocks)

	blockHashs := make([]*chainhash.Hash, blocksNum)
	coinBaseRmTxoNum := 0
	transferRmTxoNum := 0
	for i:=0; i<blocksNum; i++ {
		blockHashs[i] = blocks[i].Hash()

		coinBaseRmTxoNum += len(blocks[i].Transactions()[0].MsgTx().TxOuts)
		for _, tx := range blocks[i].Transactions()[1:] {
			transferRmTxoNum += len(tx.MsgTx().TxOuts)
		}
	}

	allCoinBaseRmTxos := make([]*RingMemberTxo, 0, coinBaseRmTxoNum)
	allTransferRmTxos := make([]*RingMemberTxo, 0, transferRmTxoNum)

	// str = block1.hash, block2.hash, block3.hash, blockhash, txHash, outIndex
	// all Txos are ordered by Hash(str), then grouped into rings
	txoSortStr := make([]byte, blocksNum*chainhash.HashSize + chainhash.HashSize + chainhash.HashSize + 1)
	for i:=0; i < blocksNum; i++ {
		copy(txoSortStr[i*chainhash.HashSize:], blocks[i].Hash()[:])
	}

	for i:=0; i < blocksNum; i++ {
		block := blocks[i]
		blockHash := block.Hash()
		blockHeight := block.Height()

		copy(txoSortStr[blocksNum*chainhash.HashSize:], blockHash[:])

		coinBaseTx := block.Transactions()[0]
		txHash := coinBaseTx.Hash()
		copy(txoSortStr[(blocksNum+1)*chainhash.HashSize:], txHash[:])
		for outIndex, txOut := range coinBaseTx.MsgTx().TxOuts {
			txoSortStr[(blocksNum+2)*chainhash.HashSize] = uint8(outIndex)

			txoOrderHash := chainhash.DoubleHashH(txoSortStr)

			ringMemberTxo := NewRingMemberTxo(&txoOrderHash, blockHash, blockHeight, txHash, uint8(outIndex), txOut)
			allCoinBaseRmTxos = append( allCoinBaseRmTxos, ringMemberTxo )
		}

		for _, tx := range block.Transactions()[1:] {
			txHash := tx.Hash()
			copy(txoSortStr[(blocksNum+1)*chainhash.HashSize:], txHash[:])

			for outIndex, txOut := range tx.MsgTx().TxOuts {
				txoSortStr[(blocksNum+2)*chainhash.HashSize] = uint8(outIndex)

				txoOrderHash := chainhash.DoubleHashH(txoSortStr)

				ringMemberTxo := NewRingMemberTxo(&txoOrderHash, blockHash, blockHeight, txHash, uint8(outIndex), txOut)
				allTransferRmTxos = append( allTransferRmTxos, ringMemberTxo )
			}
		}
	}

	err := view.NewUtxoRingEntriesFromTxos( allCoinBaseRmTxos, ringBlockHeight, blockHashs,true )
	if err != nil {
		return err
	}

	err = view.NewUtxoRingEntriesFromTxos( allTransferRmTxos, ringBlockHeight, blockHashs,false )
	if err != nil {
		return err
	}

	return nil
}*/

// NewUtxoRingEntriesFromTxos divide the Txos in ringMemberTxos into rings, based on the txoRingSize parameter.
// Here txoRingSize is set as an input parameter, to avoid using the global parameter TxoRingSize.
// txoRingSize is set by the caller which may decides the value of txoRingSize based on the wire/protocol version.
func (view *UtxoRingViewpoint) NewUtxoRingEntriesFromTxos(ringMemberTxos []*RingMemberTxo, ringBlockHeight int32, blockhashs []*chainhash.Hash, txoRingSize int, isCoinBase bool) error {
	//	TODO(MLP_AUT):  Add assert for isCoinBase == true
	if len(ringMemberTxos) == 0 {
		return nil
	}

	// sort
	sort.Sort(ByOrderHashRingMemberTxo(ringMemberTxos))

	txoNum := len(ringMemberTxos)

	//	group Txos to rings
	normalRingNum := txoNum / txoRingSize
	remainderTxoNum := txoNum % txoRingSize

	//	totalRingNum := normalRingNum
	if remainderTxoNum != 0 {
		//	implies 0 < remainderTxoNum < wire.TxRingSize
		//		totalRingNum += 1

		if normalRingNum >= 1 {
			//	divide (the last normalRing and the remainder Txos) into 2 rings with ring_1.size = ring_2.size or ring_1.size = ring_2.size + 1
			normalRingNum -= 1
		} // else {
		// implies 	normalRingNum == 0
		//	the remainder forms the only ring
		//	}
	}

	for i := 0; i < normalRingNum; i++ {
		// rings with size txoRingSize
		start := i * txoRingSize
		utxoRingEntry, err := initNewUtxoRingEntry(ringMemberTxos[start].version, ringBlockHeight, blockhashs, ringMemberTxos[start:start+txoRingSize], isCoinBase)
		if err != nil {
			return err
		}

		outPointRingHash := utxoRingEntry.outPointRing.Hash()
		if existingUtxoRing, ok := view.entries[outPointRingHash]; ok {
			return AssertError(fmt.Sprintf("Found a hash collision when calling NewUtxoRingEntriesFromTxos with block (hash %v, height %d),"+
				"with the UtxoRings generated with block (height %d)", view.bestHash, ringBlockHeight, existingUtxoRing.ringBlockHeight))
		} else {
			view.entries[outPointRingHash] = utxoRingEntry
		}
	}

	remainderTxoNum = txoNum - normalRingNum*txoRingSize
	if remainderTxoNum > txoRingSize {
		//	divide (the last normalRing and the remainder Txos) into 2 rings with sizes remainderTxoNum/2
		ringSize1 := remainderTxoNum / 2
		if remainderTxoNum%2 != 0 {
			ringSize1 += 1
		}

		// rings with size1
		start := normalRingNum * txoRingSize
		utxoRingEntry1, err := initNewUtxoRingEntry(ringMemberTxos[start].version, ringBlockHeight, blockhashs, ringMemberTxos[start:start+ringSize1], isCoinBase)
		if err != nil {
			return err
		}

		outPointRingHash1 := utxoRingEntry1.outPointRing.Hash()
		if existingUtxoRing, ok := view.entries[outPointRingHash1]; ok {
			return AssertError(fmt.Sprintf("Found a hash collision when calling NewUtxoRingEntriesFromTxos with block (hash %v, height %d),"+
				"with the UtxoRings generated with block (height %d)", view.bestHash, ringBlockHeight, existingUtxoRing.ringBlockHeight))
		} else {
			view.entries[outPointRingHash1] = utxoRingEntry1
		}

		// rings with size2
		start = start + ringSize1
		utxoRingEntry2, err := initNewUtxoRingEntry(ringMemberTxos[start].version, ringBlockHeight, blockhashs, ringMemberTxos[start:], isCoinBase)
		if err != nil {
			return err
		}

		outPointRingHash2 := utxoRingEntry2.outPointRing.Hash()
		if existingUtxoRing, ok := view.entries[outPointRingHash2]; ok {
			return AssertError(fmt.Sprintf("Found a hash collision when calling NewUtxoRingEntriesFromTxos with block (hash %v, height %d),"+
				"with the UtxoRings generated with block (height %d)", view.bestHash, ringBlockHeight, existingUtxoRing.ringBlockHeight))
		} else {
			view.entries[outPointRingHash2] = utxoRingEntry2
		}

	} else if remainderTxoNum > 0 {
		//	one ring with size = remainderTxoNum
		start := normalRingNum * txoRingSize
		utxoRingEntry, err := initNewUtxoRingEntry(ringMemberTxos[start].version, ringBlockHeight, blockhashs, ringMemberTxos[start:], isCoinBase)
		if err != nil {
			return err
		}

		outPointRingHash := utxoRingEntry.outPointRing.Hash()
		if existingUtxoRing, ok := view.entries[outPointRingHash]; ok {
			return AssertError(fmt.Sprintf("Found a hash collision when calling NewUtxoRingEntriesFromTxos with block (hash %v, height %d),"+
				"with the UtxoRings generated with block (height %d)", view.bestHash, ringBlockHeight, existingUtxoRing.ringBlockHeight))
		} else {
			view.entries[outPointRingHash] = utxoRingEntry
		}
	}

	return nil
}

// NewTxoRing constructs a new wire.TxoRing from the inputs.
// reviewed on 2024.01.04
func NewTxoRing(version uint32, ringBlockHeight int32, blockhashs []*chainhash.Hash, ringMemberTxos []*RingMemberTxo, isCoinBase bool) (*wire.TxoRing, error) {

	ringSize := len(ringMemberTxos)
	if ringSize == 0 {
		return nil, fmt.Errorf("NewTxoRing: the input ringMemberTxos is empty")
	}

	txoRing := &wire.TxoRing{
		Version:         version,
		RingBlockHeight: ringBlockHeight,
	}

	outPoints := make([]*wire.OutPointAbe, ringSize)
	txOuts := make([]*wire.TxOutAbe, ringSize)
	for i := 0; i < ringSize; i++ {
		outPoints[i] = ringMemberTxos[i].outPoint
		txOuts[i] = ringMemberTxos[i].txOut
		if txOuts[i].Version != version {
			return nil, fmt.Errorf("NewTxoRing: the TXOS to be in a ring do not have the same version")
		}
	}

	txoRing.OutPointRing = wire.NewOutPointRing(version, blockhashs, outPoints)
	txoRing.TxOuts = txOuts

	txoRing.IsCoinbase = isCoinBase

	return txoRing, nil
}

type RingMemberTxo struct {
	version     uint32
	orderHash   *chainhash.Hash
	blockHash   *chainhash.Hash
	blockHeight int32
	outPoint    *wire.OutPointAbe
	txOut       *wire.TxOutAbe
}

func NewRingMemberTxo(version uint32, orderHash *chainhash.Hash, blockHash *chainhash.Hash, blockHeight int32, txHash *chainhash.Hash, outIndex uint8, txOut *wire.TxOutAbe) *RingMemberTxo {
	ringMemberTxo := RingMemberTxo{}
	ringMemberTxo.version = version
	ringMemberTxo.orderHash = orderHash

	ringMemberTxo.blockHash = blockHash
	ringMemberTxo.blockHeight = blockHeight
	ringMemberTxo.outPoint = wire.NewOutPointAbe(txHash, outIndex)
	ringMemberTxo.txOut = txOut

	return &ringMemberTxo
}

type ByOrderHashRingMemberTxo []*RingMemberTxo

func (x ByOrderHashRingMemberTxo) Len() int {
	return len(x)
}

func (x ByOrderHashRingMemberTxo) Less(i, j int) bool {
	return x[i].orderHash.String() < x[j].orderHash.String()
}

func (x ByOrderHashRingMemberTxo) Swap(i, j int) {
	x[i], x[j] = x[j], x[i]
}

// FetchUtxoEntry loads and returns the requested unspent transaction output
// from the point of view of the end of the main chain.
//
// NOTE: Requesting an output for which there is no data will NOT return an
// error.  Instead both the entry and the error will be nil.  This is done to
// allow pruning of spent transaction outputs.  In practice this means the
// caller must check if the returned entry is nil before invoking methods on it.
//
// This function is safe for concurrent access however the returned entry (if
// any) is NOT.
func (b *BlockChain) FetchUtxoRingEntry(outPointRing *wire.OutPointRing) (*UtxoRingEntry, error) {
	b.chainLock.RLock()
	defer b.chainLock.RUnlock()

	ringHash := outPointRing.Hash()
	var entry *UtxoRingEntry
	err := b.db.View(func(dbTx database.Tx) error {
		var err error
		entry, err = dbFetchUtxoRingEntry(dbTx, ringHash)
		return err
	})
	if err != nil {
		return nil, err
	}

	return entry, nil
}<|MERGE_RESOLUTION|>--- conflicted
+++ resolved
@@ -154,16 +154,9 @@
 func buildTxoRingsFromTxos(ringMemberTxos []*RingMemberTxo, ringBlockHeight int32, blockhashs []*chainhash.Hash, txoRingSize int, isCoinBase bool) (txoRings []*wire.TxoRing, err error) {
 
 	if len(ringMemberTxos) == 0 {
-<<<<<<< HEAD
 		//return nil, errors.New("buildTxoRingsFromTxos: the input ringMemberTxos is empty")
 		// Note that with the MLPAUT fork, the input ringMemberTxos maye be empty.
 		return nil, nil
-=======
-		if isCoinBase {
-			return nil, AssertError("buildTxoRingsFromTxos: the number of coinbase transaction outputs should not be zero")
-		}
-		return nil, errors.New("buildTxoRingsFromTxos: the input ringMemberTxos is empty")
->>>>>>> 23af4657
 	}
 
 	// sort
