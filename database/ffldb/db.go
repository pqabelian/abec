--- conflicted
+++ resolved
@@ -2095,8 +2095,6 @@
 	return wire.TrustLevel(deserializeUint32(trustLevel)), nil
 }
 
-<<<<<<< HEAD
-=======
 // StoreNodeType store node type into meta data.
 func (tx *transaction) StoreNodeType(nodeType wire.NodeType) error {
 	err := tx.Metadata().Put(nodeTypeKeyName, serializeUint32(uint32(nodeType)))
@@ -2109,7 +2107,6 @@
 	return err
 }
 
->>>>>>> ad7a11b0
 // FetchMinConsecutiveWitnessFileNum fetch the minimum file number of
 // the last consecutive witness files.
 func (tx *transaction) FetchMinConsecutiveWitnessFileNum() (uint32, error) {
