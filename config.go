// Copyright (c) 2022-2023 The Abelian Foundation
// Use of this source code is governed by an ISC
// license that can be found in the LICENSE file.

package main

import (
	"bufio"
	"crypto/rand"
	"encoding/base64"
	"errors"
	"fmt"
	"github.com/abesuite/abec/consensus/ethash"
	"github.com/abesuite/abec/wire"
	"io"
	"net"
	"os"
	"path/filepath"
	"runtime"
	"sort"
	"strconv"
	"strings"
	"time"

	"github.com/abesuite/abec/abeutil"
	"github.com/abesuite/abec/blockchain"
	"github.com/abesuite/abec/chaincfg"
	"github.com/abesuite/abec/chainhash"
	"github.com/abesuite/abec/connmgr"
	"github.com/abesuite/abec/database"
	_ "github.com/abesuite/abec/database/ffldb"
	"github.com/abesuite/abec/mempool"
	"github.com/abesuite/abec/peer"
	"github.com/abesuite/go-socks/socks"
	flags "github.com/jessevdk/go-flags"
)

const (
	defaultConfigFilename       = "abec.conf"
	defaultDataDirname          = "data"
	defaultLogLevel             = "info"
	defaultLogDirname           = "logs"
	defaultLogFilename          = "abec.log"
	defaultMaxPeers             = 125
	defaultBanDuration          = time.Hour * 24
	defaultBanThreshold         = 100
	defaultConnectTimeout       = time.Second * 30
	defaultMaxRPCClients        = 10
	defaultMaxRPCWebsockets     = 25
	defaultMaxRPCConcurrentReqs = 20
	defaultDbType               = "ffldb"
	defaultFreeTxRelayLimit     = 15.0
	defaultTrickleInterval      = peer.DefaultTrickleInterval
	defaultBlockMinSize         = 0
	defaultBlockMaxSize         = 750000
	defaultBlockMinWeight       = 0
	defaultBlockMaxWeight       = 3000000
	blockMaxSizeMin             = 1000
	blockMaxSizeMax             = blockchain.MaxBlockBaseSize - 1000
	blockMaxWeightMin           = 4000
	blockMaxWeightMax           = blockchain.MaxBlockWeight - 4000
	// todo(abe):
	defaultGenerate         = false
	defaultExternalGenerate = false
	//defaultGenerate              = true
	defaultHashRateWatermark     = 10
	defaultMaxOrphanTransactions = 100
	defaultMaxOrphanTxSize       = 5500000 // 5 500 000, For a 5(7)-5 transferTx, the witness size could be 5244527 bytes, and the content size could 110,000 bytes
	defaultSigCacheMaxSize       = 100000
	defaultWitnessCacheMaxSize   = 1000
	sampleConfigFilename         = "sample-abec.conf"
	defaultTxIndex               = false
	defaultAddrIndex             = false
<<<<<<< HEAD
	defaultNodeType              = "normalnode"
	defaultTrustLevel            = "high"
=======
	defaultNodeType              = "unsetnode"
	defaultTrustLevel            = "unsettrustlevel"
>>>>>>> ad7a11b0
	defaultAllowDiskCacheTx      = true
	defaultCacheTxDirname        = "txcaches"
	defaultCacheTxFilename       = "txcache.abe"
)

var (
	defaultHomeDir     = abeutil.AppDataDir("abec", false)
	defaultConfigFile  = filepath.Join(defaultHomeDir, defaultConfigFilename)
	defaultDataDir     = filepath.Join(defaultHomeDir, defaultDataDirname)
	defaultCacheTxDir  = filepath.Join(defaultHomeDir, defaultCacheTxDirname)
	knownDbTypes       = database.SupportedDrivers()
	defaultRPCKeyFile  = filepath.Join(defaultHomeDir, "rpc.key")
	defaultRPCCertFile = filepath.Join(defaultHomeDir, "rpc.cert")
	defaultLogDir      = filepath.Join(defaultHomeDir, defaultLogDirname)
)

// runServiceCommand is only set to a real function on Windows.  It is used
// to parse and execute service commands specified via the -s flag.
var runServiceCommand func(string) error

// minUint32 is a helper function to return the minimum of two uint32s.
// This avoids a math import and the need to cast to floats.
func minUint32(a, b uint32) uint32 {
	if a < b {
		return a
	}
	return b
}

// config defines the configuration options for abec.
//
// See loadConfig for details on the configuration load process.
type config struct {
	AddCheckpoints    []string      `long:"addcheckpoint" description:"Add a custom checkpoint.  Format: '<height>:<hash>'"`
	AddPeers          []string      `short:"a" long:"addpeer" description:"Add a peer to connect with at startup"`
	AgentBlacklist    []string      `long:"agentblacklist" description:"A comma separated list of user-agent substrings which will cause abec to reject any peers whose user-agent contains any of the blacklisted substrings."`
	AgentWhitelist    []string      `long:"agentwhitelist" description:"A comma separated list of user-agent substrings which will cause abec to require all peers' user-agents to contain one of the whitelisted substrings. The blacklist is applied before the blacklist, and an empty whitelist will allow all agents that do not fail the blacklist."`
	BanDuration       time.Duration `long:"banduration" description:"How long to ban misbehaving peers.  Valid time units are {s, m, h}.  Minimum 1 second"`
	BanThreshold      uint32        `long:"banthreshold" description:"Maximum allowed ban score before disconnecting and banning misbehaving peers."`
	BlockMaxSize      uint32        `long:"blockmaxsize" description:"Maximum block size in bytes to be used when creating a block"`
	BlockMinSize      uint32        `long:"blockminsize" description:"Mininum block size in bytes to be used when creating a block"`
	BlockMaxWeight    uint32        `long:"blockmaxweight" description:"Maximum block weight to be used when creating a block"`
	BlockMinWeight    uint32        `long:"blockminweight" description:"Mininum block weight to be used when creating a block"`
	BlockPrioritySize uint32        `long:"blockprioritysize" description:"Size in bytes for high-priority/low-fee transactions when creating a block"`
	BlocksOnly        bool          `long:"blocksonly" description:"Do not accept transactions from remote peers."`
	ConfigFile        string        `short:"C" long:"configfile" description:"Path to configuration file"`
	ConnectPeers      []string      `long:"connect" description:"Connect only to the specified peers at startup"`
	CPUProfile        string        `long:"cpuprofile" description:"Write CPU profile to the specified file"`
	DataDir           string        `short:"b" long:"datadir" description:"Directory to store data"`
	DbType            string        `long:"dbtype" description:"Database backend to use for the Block Chain"`
	DebugLevel        string        `short:"d" long:"debuglevel" description:"Logging level for all subsystems {trace, debug, info, warn, error, critical} -- You may also specify <subsystem>=<level>,<subsystem2>=<level>,... to set the log level for individual subsystems -- Use show to list available subsystems"`
	DropTxIndex       bool          `long:"droptxindex" description:"Deletes the hash-based transaction index from the database on start up and then exits."`
	ExternalIPs       []string      `long:"externalip" description:"Add an ip to the list of local addresses we claim to listen on to peers"`
	//	todo: (EthashPoW)
	EthashConfig          ethash.Config
	EthashVerifyByFullDAG bool          `long:"ethashverifybyfulldag" description:"For a mining node, use full DAG to verify EthashPow"`
	Generate              bool          `long:"generate" description:"Generate (mine) ABEs using the CPU"`
	HashRateWatermark     int           `long:"hashratewatermark" description:"Watermark of CPU mining hashrate that will trigger a warning."`
	ExternalGenerate      bool          `long:"externalgenerate" description:"Generate (mine) ABEs using the external miners"`
	FreeTxRelayLimit      float64       `long:"limitfreerelay" description:"Limit relay of transactions with no transaction fee to the given amount in thousands of bytes per minute"`
	Listeners             []string      `long:"listen" description:"Add an interface/port to listen for connections (default all interfaces port: 8333, testnet: 18333)"`
	LogDir                string        `long:"logdir" description:"Directory to log output."`
	MaxOrphanTxs          int           `long:"maxorphantx" description:"Max number of orphan transactions to keep in memory"`
	MaxPeers              int           `long:"maxpeers" description:"Max number of inbound and outbound peers"`
	MiningAddrs           []string      `long:"miningaddr" description:"Add the specified payment address to the list of addresses to use for generated blocks -- At least one address is required if the generate or externalgenerate option is set"`
	MinRelayTxFee         uint64        `long:"minrelaytxfee" description:"The minimum transaction fee in Neutrino/kB to be considered a non-zero fee."`
	MaxReservedWitness    uint32        `long:"maxreservedwitness" description:"The maximum number of blocks witness that the node stores (default: 4000)"`
	DisableBanning        bool          `long:"nobanning" description:"Disable banning of misbehaving peers"`
	NoCFilters            bool          `long:"nocfilters" description:"Disable committed filtering (CF) support"`
	DisableCheckpoints    bool          `long:"nocheckpoints" description:"Disable built-in checkpoints.  Don't do this unless you know what you're doing."`
	DisableDNSSeed        bool          `long:"nodnsseed" description:"Disable DNS seeding for peers"`
	DisableListen         bool          `long:"nolisten" description:"Disable listening for incoming connections -- NOTE: Listening is automatically disabled if the --connect or --proxy options are used without also specifying listen interfaces via --listen"`
	NodeType              string        `long:"nodetype" description:"Node type (fullnode/semifullnode/normalnode) default: normalnode"`
	NoOnion               bool          `long:"noonion" description:"Disable connecting to tor hidden services"`
	NoPeerBloomFilters    bool          `long:"nopeerbloomfilters" description:"Disable bloom filtering support"`
	NoRelayPriority       bool          `long:"norelaypriority" description:"Do not require free or low-fee transactions to have high priority for relaying"`
	DisableRPC            bool          `long:"norpc" description:"Disable built-in RPC server -- NOTE: The RPC server is disabled by default if no rpcuser/rpcpass or rpclimituser/rpclimitpass is specified"`
	DisableTLS            bool          `long:"notls" description:"Disable TLS for the RPC server -- NOTE: This is only allowed if the RPC server is bound to localhost"`
	EnableGetWorkRPC      bool          `long:"enablegetwork" description:"Enable get work RPC server, this server is TLS disabled"`
	OnionProxy            string        `long:"onion" description:"Connect to tor hidden services via SOCKS5 proxy (eg. 127.0.0.1:9050)"`
	OnionProxyPass        string        `long:"onionpass" default-mask:"-" description:"Password for onion proxy server"`
	OnionProxyUser        string        `long:"onionuser" description:"Username for onion proxy server"`
	Profile               string        `long:"profile" description:"Enable HTTP profiling on given port -- NOTE port must be between 1024 and 65536"`
	Proxy                 string        `long:"proxy" description:"Connect via SOCKS5 proxy (eg. 127.0.0.1:9050)"`
	ProxyPass             string        `long:"proxypass" default-mask:"-" description:"Password for proxy server"`
	ProxyUser             string        `long:"proxyuser" description:"Username for proxy server"`
	RegressionTest        bool          `long:"regtest" description:"Use the regression test network"`
	RejectNonStd          bool          `long:"rejectnonstd" description:"Reject non-standard transactions regardless of the default settings for the active network."`
	RejectReplacement     bool          `long:"rejectreplacement" description:"Reject transactions that attempt to replace existing transactions within the mempool through the Replace-By-Fee (RBF) signaling policy."`
	RelayNonStd           bool          `long:"relaynonstd" description:"Relay non-standard transactions regardless of the default settings for the active network."`
	RPCCert               string        `long:"rpccert" description:"File containing the certificate file"`
	RPCKey                string        `long:"rpckey" description:"File containing the certificate key"`
	RPCLimitPass          string        `long:"rpclimitpass" default-mask:"-" description:"Password for limited RPC connections"`
	RPCLimitUser          string        `long:"rpclimituser" description:"Username for limited RPC connections"`
	RPCListeners          []string      `long:"rpclisten" description:"Add an interface/port to listen for RPC connections (default port: 8667, testnet: 18667, simnet: 18889)"`
	RPCListenersGetWork   []string      `long:"rpclistengetwork" description:"Add an interface/port to listen for RPC connections for get work (default port: 8668, testnet: 18668, simnet: 18890)"`
	RPCMaxClients         int           `long:"rpcmaxclients" description:"Max number of RPC clients for standard connections"`
	RPCMaxConcurrentReqs  int           `long:"rpcmaxconcurrentreqs" description:"Max number of concurrent RPC requests that may be processed concurrently"`
	RPCMaxWebsockets      int           `long:"rpcmaxwebsockets" description:"Max number of RPC websocket connections"`
	RPCQuirks             bool          `long:"rpcquirks" description:"Mirror some JSON-RPC quirks of Bitcoin Core -- NOTE: Discouraged unless interoperability issues need to be worked around"`
	RPCPass               string        `short:"P" long:"rpcpass" default-mask:"-" description:"Password for RPC connections"`
	RPCUser               string        `short:"u" long:"rpcuser" description:"Username for RPC connections"`
	SigCacheMaxSize       uint          `long:"sigcachemaxsize" description:"The maximum number of entries in the signature verification cache"`
	WitnessCacheMaxSize   uint          `long:"witnesscachemaxsize" description:"The maximum number of entries in the witness cache"`
	WitnessKept           int           `long:"witnesskept" description:"If the prunednode is set, this flag indicates how many block witness should be kept"`
	SimNet                bool          `long:"simnet" description:"Use the simulation test network"`
	EnableFakePoW         bool          `long:"enablefakepow" description:"fake pow in simulation test network"`
	TestNet3              bool          `long:"testnet" description:"Use the test network"`
	TorIsolation          bool          `long:"torisolation" description:"Enable Tor stream isolation by randomizing user credentials for each connection."`
	TrickleInterval       time.Duration `long:"trickleinterval" description:"Minimum time between attempts to send new inventory to a connected peer"`
	TrustLevel            string        `long:"trustlevel" description:"Trust level of other nodes (high/medium/low). default: medium"`
	TxIndex               bool          `long:"txindex" description:"Maintain a full hash-based transaction index which makes all transactions available via the getrawtransaction RPC"`
	UserAgentComments     []string      `long:"uacomment" description:"Comment to add to the user agent -- See BIP 14 for more information."`
	Upnp                  bool          `long:"upnp" description:"Use UPnP to map our listening port outside of NAT"`
	ShowVersion           bool          `short:"V" long:"version" description:"Display version information and exit"`
	Whitelists            []string      `long:"whitelist" description:"Add an IP network or IP that will not be banned. (eg. 192.168.1.0/24 or ::1)"`
	lookup                func(string) ([]net.IP, error)
	oniondial             func(string, string, time.Duration) (net.Conn, error)
	dial                  func(string, string, time.Duration) (net.Conn, error)
	addCheckpoints        []chaincfg.Checkpoint
	// todo: (ethmining) miningAddr vs. the above MiningAddr, need to clarify
	miningAddrs []abeutil.AbelAddress
	//miningAddrBytes []byte
	minRelayTxFee abeutil.Amount
	nodeType      wire.NodeType
	serviceFlag   wire.ServiceFlag
	trustLevel    wire.TrustLevel
	whitelists    []*net.IPNet
	WorkingDir    string `long:"workingdir" description:"Working directory"`

	// transaction cache in disk
	AllowDiskCacheTx bool   `long:"allowdiskcachetx" description:"Allow use disk to cache transaction if necessary"`
	CacheTxDir       string `long:"cachetxdir" description:"Directory to store cached transaction data when allow use disk to cache transaction if necessary"`
}

// serviceOptions defines the configuration options for the daemon as a service on
// Windows.
type serviceOptions struct {
	ServiceCommand string `short:"s" long:"service" description:"Service command {install, remove, start, stop}"`
}

// cleanAndExpandPath expands environment variables and leading ~ in the
// passed path, cleans the result, and returns it.
func cleanAndExpandPath(path string) string {
	// Expand initial ~ to OS specific home directory.
	if strings.HasPrefix(path, "~") {
		homeDir := filepath.Dir(defaultHomeDir)
		path = strings.Replace(path, "~", homeDir, 1)
	}

	// NOTE: The os.ExpandEnv doesn't work with Windows-style %VARIABLE%,
	// but the variables can still be expanded via POSIX-style $VARIABLE.
	return filepath.Clean(os.ExpandEnv(path))
}

// validLogLevel returns whether or not logLevel is a valid debug log level.
func validLogLevel(logLevel string) bool {
	switch logLevel {
	case "trace":
		fallthrough
	case "debug":
		fallthrough
	case "info":
		fallthrough
	case "warn":
		fallthrough
	case "error":
		fallthrough
	case "critical":
		return true
	}
	return false
}

// supportedSubsystems returns a sorted slice of the supported subsystems for
// logging purposes.
func supportedSubsystems() []string {
	// Convert the subsystemLoggers map keys to a slice.
	subsystems := make([]string, 0, len(subsystemLoggers))
	for subsysID := range subsystemLoggers {
		subsystems = append(subsystems, subsysID)
	}

	// Sort the subsystems for stable display.
	sort.Strings(subsystems)
	return subsystems
}

// parseAndSetDebugLevels attempts to parse the specified debug level and set
// the levels accordingly.  An appropriate error is returned if anything is
// invalid.
func parseAndSetDebugLevels(debugLevel string) error {
	// When the specified string doesn't have any delimters, treat it as
	// the log level for all subsystems.
	if !strings.Contains(debugLevel, ",") && !strings.Contains(debugLevel, "=") {
		// Validate debug log level.
		if !validLogLevel(debugLevel) {
			str := "The specified debug level [%v] is invalid"
			return fmt.Errorf(str, debugLevel)
		}

		// Change the logging level for all subsystems.
		setLogLevels(debugLevel)

		return nil
	}

	// Split the specified string into subsystem/level pairs while detecting
	// issues and update the log levels accordingly.
	for _, logLevelPair := range strings.Split(debugLevel, ",") {
		if !strings.Contains(logLevelPair, "=") {
			str := "The specified debug level contains an invalid " +
				"subsystem/level pair [%v]"
			return fmt.Errorf(str, logLevelPair)
		}

		// Extract the specified subsystem and log level.
		fields := strings.Split(logLevelPair, "=")
		subsysID, logLevel := fields[0], fields[1]

		// Validate subsystem.
		if _, exists := subsystemLoggers[subsysID]; !exists {
			str := "The specified subsystem [%v] is invalid -- " +
				"supported subsytems %v"
			return fmt.Errorf(str, subsysID, supportedSubsystems())
		}

		// Validate log level.
		if !validLogLevel(logLevel) {
			str := "The specified debug level [%v] is invalid"
			return fmt.Errorf(str, logLevel)
		}

		setLogLevel(subsysID, logLevel)
	}

	return nil
}

// validDbType returns whether or not dbType is a supported database type.
func validDbType(dbType string) bool {
	for _, knownType := range knownDbTypes {
		if dbType == knownType {
			return true
		}
	}

	return false
}

// removeDuplicateAddresses returns a new slice with all duplicate entries in
// addrs removed.
func removeDuplicateAddresses(addrs []string) []string {
	result := make([]string, 0, len(addrs))
	seen := map[string]struct{}{}
	for _, val := range addrs {
		if _, ok := seen[val]; !ok {
			result = append(result, val)
			seen[val] = struct{}{}
		}
	}
	return result
}

// normalizeAddress returns addr with the passed default port appended if
// there is not already a port specified.
func normalizeAddress(addr, defaultPort string) string {
	_, _, err := net.SplitHostPort(addr)
	if err != nil {
		return net.JoinHostPort(addr, defaultPort)
	}
	return addr
}

// normalizeAddresses returns a new slice with all the passed peer addresses
// normalized with the given default port, and all duplicates removed.
func normalizeAddresses(addrs []string, defaultPort string) []string {
	for i, addr := range addrs {
		addrs[i] = normalizeAddress(addr, defaultPort)
	}

	return removeDuplicateAddresses(addrs)
}

// newCheckpointFromStr parses checkpoints in the '<height>:<hash>' format.
func newCheckpointFromStr(checkpoint string) (chaincfg.Checkpoint, error) {
	parts := strings.Split(checkpoint, ":")
	if len(parts) != 2 {
		return chaincfg.Checkpoint{}, fmt.Errorf("unable to parse "+
			"checkpoint %q -- use the syntax <height>:<hash>",
			checkpoint)
	}

	height, err := strconv.ParseInt(parts[0], 10, 32)
	if err != nil {
		return chaincfg.Checkpoint{}, fmt.Errorf("unable to parse "+
			"checkpoint %q due to malformed height", checkpoint)
	}

	if len(parts[1]) == 0 {
		return chaincfg.Checkpoint{}, fmt.Errorf("unable to parse "+
			"checkpoint %q due to missing hash", checkpoint)
	}
	hash, err := chainhash.NewHashFromStr(parts[1])
	if err != nil {
		return chaincfg.Checkpoint{}, fmt.Errorf("unable to parse "+
			"checkpoint %q due to malformed hash", checkpoint)
	}

	return chaincfg.Checkpoint{
		Height: int32(height),
		Hash:   hash,
	}, nil
}

// parseCheckpoints checks the checkpoint strings for valid syntax
// ('<height>:<hash>') and parses them to chaincfg.Checkpoint instances.
func parseCheckpoints(checkpointStrings []string) ([]chaincfg.Checkpoint, error) {
	if len(checkpointStrings) == 0 {
		return nil, nil
	}
	checkpoints := make([]chaincfg.Checkpoint, len(checkpointStrings))
	for i, cpString := range checkpointStrings {
		checkpoint, err := newCheckpointFromStr(cpString)
		if err != nil {
			return nil, err
		}
		checkpoints[i] = checkpoint
	}
	return checkpoints, nil
}

// filesExists reports whether the named file or directory exists.
func fileExists(name string) bool {
	if _, err := os.Stat(name); err != nil {
		if os.IsNotExist(err) {
			return false
		}
	}
	return true
}

// newConfigParser returns a new command line flags parser.
func newConfigParser(cfg *config, so *serviceOptions, options flags.Options) *flags.Parser {
	parser := flags.NewParser(cfg, options)
	if runtime.GOOS == "windows" {
		parser.AddGroup("Service Options", "Service Options", so)
	}
	return parser
}

// loadConfig initializes and parses the config using a config file and command
// line options.
//
// The configuration proceeds as follows:
//  1. Start with a default config with sane settings
//  2. Pre-parse the command line to check for an alternative config file
//  3. Load configuration file overwriting defaults with any specified options
//  4. Parse CLI options and overwrite/add any specified options
//
// The above results in abec functioning properly without any config settings
// while still allowing the user to override settings with config files and
// command line options.  Command line options always take precedence.
func loadConfig() (*config, []string, error) {
	// Default config.
	cfg := config{
		ConfigFile:           defaultConfigFile,
		DebugLevel:           defaultLogLevel,
		MaxPeers:             defaultMaxPeers,
		BanDuration:          defaultBanDuration,
		BanThreshold:         defaultBanThreshold,
		RPCMaxClients:        defaultMaxRPCClients,
		RPCMaxWebsockets:     defaultMaxRPCWebsockets,
		RPCMaxConcurrentReqs: defaultMaxRPCConcurrentReqs,
		DataDir:              defaultDataDir,
		LogDir:               defaultLogDir,
		DbType:               defaultDbType,
		RPCKey:               defaultRPCKeyFile,
		RPCCert:              defaultRPCCertFile,
		MinRelayTxFee:        mempool.DefaultMinRelayTxFee,
		FreeTxRelayLimit:     defaultFreeTxRelayLimit,
		TrickleInterval:      defaultTrickleInterval,
		BlockMinSize:         defaultBlockMinSize,
		BlockMaxSize:         defaultBlockMaxSize,
		BlockMinWeight:       defaultBlockMinWeight,
		BlockMaxWeight:       defaultBlockMaxWeight,
		BlockPrioritySize:    mempool.DefaultBlockPrioritySize,
		MaxOrphanTxs:         defaultMaxOrphanTransactions,
		SigCacheMaxSize:      defaultSigCacheMaxSize,
		WitnessCacheMaxSize:  defaultWitnessCacheMaxSize,
		Generate:             defaultGenerate,
		ExternalGenerate:     defaultExternalGenerate,
		HashRateWatermark:    defaultHashRateWatermark,
		EthashConfig:         ethash.DefaultCfg,
		TxIndex:              defaultTxIndex,
		NodeType:             defaultNodeType,
<<<<<<< HEAD
		TrustLevel:           "medium",
		MaxReservedWitness:   4000,
		AllowDiskCacheTx:     defaultAllowDiskCacheTx,
		CacheTxDir:           defaultCacheTxDir,
=======
		// Currently we do not expose config `trustlevel` to users.
		TrustLevel:         "medium",
		MaxReservedWitness: 4000,
		AllowDiskCacheTx:   defaultAllowDiskCacheTx,
		CacheTxDir:         defaultCacheTxDir,
>>>>>>> ad7a11b0
	}
	// Service options which are only added on Windows.
	// TODO(osy): this set is ingoned, we should detect it!
	// Answer(osy): this set is helpful for Windows, but we do not know the function.
	serviceOpts := serviceOptions{}

	// Pre-parse the command line options to see if an alternative config
	// file or the version flag was specified.  Any errors aside from the
	// help message error can be ignored here since they will be caught by
	// the final parse below.
	preCfg := cfg
	preParser := newConfigParser(&preCfg, &serviceOpts, flags.HelpFlag)
	_, err := preParser.Parse()
	if err != nil {
		if e, ok := err.(*flags.Error); ok && e.Type == flags.ErrHelp {
			fmt.Fprintln(os.Stderr, err)
			return nil, nil, err
		}
	}

	// Show the version and exit if the version flag was specified.
	appName := filepath.Base(os.Args[0])
	appName = strings.TrimSuffix(appName, filepath.Ext(appName))
	usageMessage := fmt.Sprintf("Use %s -h to show usage", appName)
	if preCfg.ShowVersion {
		fmt.Println(appName, "version", version()) //this process is all in version.go
		os.Exit(0)
	}

	// Perform service command and exit if specified.  Invalid service
	// commands show an appropriate error.  Only runs on Windows since
	// the runServiceCommand function will be nil when not on Windows.
	if serviceOpts.ServiceCommand != "" && runServiceCommand != nil {
		err := runServiceCommand(serviceOpts.ServiceCommand)
		if err != nil {
			fmt.Fprintln(os.Stderr, err)
		}
		os.Exit(0)
	}

	// Change working directory if needed.
	if preCfg.WorkingDir != "" {
		err := os.Chdir(preCfg.WorkingDir)
		if err != nil {
			return nil, nil, err
		}
	}

	// Load additional config from file.
	var configFileError error
	parser := newConfigParser(&cfg, &serviceOpts, flags.Default)
	if !(preCfg.RegressionTest || preCfg.SimNet) || preCfg.ConfigFile !=
		defaultConfigFile {

		if _, err := os.Stat(preCfg.ConfigFile); os.IsNotExist(err) {
			err := createDefaultConfigFile(preCfg.ConfigFile)
			if err != nil {
				fmt.Fprintf(os.Stderr, "Error creating a "+
					"default config file: %v\n", err)
			}
		}

		err := flags.NewIniParser(parser).ParseFile(preCfg.ConfigFile)
		if err != nil {
			if _, ok := err.(*os.PathError); !ok {
				fmt.Fprintf(os.Stderr, "Error parsing config "+
					"file: %v\n", err)
				fmt.Fprintln(os.Stderr, usageMessage)
				return nil, nil, err
			}
			configFileError = err
		}
	}

	// Don't add peers from the config file when in regression test mode.
	if preCfg.RegressionTest && len(cfg.AddPeers) > 0 {
		cfg.AddPeers = nil
	}

	// Parse command line options again to ensure they take precedence.
	remainingArgs, err := parser.Parse()
	if err != nil {
		if e, ok := err.(*flags.Error); !ok || e.Type != flags.ErrHelp {
			fmt.Fprintln(os.Stderr, usageMessage)
		}
		return nil, nil, err
	}

	// Create the home directory if it doesn't already exist.
	funcName := "loadConfig"
	err = os.MkdirAll(defaultHomeDir, 0700)
	if err != nil {
		// Show a nicer error message if it's because a symlink is
		// linked to a directory that does not exist (probably because
		// it's not mounted).
		if e, ok := err.(*os.PathError); ok && os.IsExist(err) {
			if link, lerr := os.Readlink(e.Path); lerr == nil {
				str := "is symlink %s -> %s mounted?"
				err = fmt.Errorf(str, e.Path, link)
			}
		}

		str := "%s: Failed to create home directory: %v"
		err := fmt.Errorf(str, funcName, err)
		fmt.Fprintln(os.Stderr, err)
		return nil, nil, err
	}

	// Multiple networks can't be selected simultaneously.
	numNets := 0
	// Count number of network flags passed; assign active network params
	// while we're at it
	if cfg.TestNet3 {
		numNets++
		activeNetParams = &testNet3Params
	}
	if cfg.RegressionTest {
		numNets++
		activeNetParams = &regressionNetParams
	}
	if cfg.SimNet {
		numNets++
		// Also disable dns seeding on the simulation test network.
		activeNetParams = &simNetParams
		cfg.DisableDNSSeed = true
	}
	if numNets > 1 {
		str := "%s: The testnet, regtest, segnet, and simnet params " +
			"can't be used together -- choose one of the four"
		err := fmt.Errorf(str, funcName)
		fmt.Fprintln(os.Stderr, err)
		fmt.Fprintln(os.Stderr, usageMessage)
		return nil, nil, err
	}

	// Check node type.
	if cfg.NodeType == "fullnode" {
		cfg.nodeType = wire.FullNode
		cfg.serviceFlag = wire.SFNodeNetwork | wire.SFNodeWitness
	} else if cfg.NodeType == "semifullnode" {
		cfg.nodeType = wire.SemifullNode
		cfg.serviceFlag = wire.SFNodeNetwork | wire.SFNodeSemi
	} else if cfg.NodeType == "normalnode" {
		cfg.nodeType = wire.NormalNode
		cfg.serviceFlag = wire.SFNodeNetwork | wire.SFNodeNormal
<<<<<<< HEAD
=======
	} else if cfg.NodeType == defaultNodeType {
		cfg.nodeType = wire.UnsetNode
>>>>>>> ad7a11b0
	} else {
		return nil, nil, errors.New("nodetype should be fullnode or semifullnode or normalnode")
	}

	// Check trust level.
	if cfg.TrustLevel == "high" {
		cfg.trustLevel = wire.TrustLevelHigh
	} else if cfg.TrustLevel == "medium" {
		cfg.trustLevel = wire.TrustLevelMedium
	} else if cfg.TrustLevel == "low" {
		cfg.trustLevel = wire.TrustLevelLow
	} else {
		return nil, nil, errors.New("trustlevel should be high or medium or low")
	}
<<<<<<< HEAD
	if cfg.NodeType == "fullnode" || cfg.NodeType == "semifullnode" {
		if cfg.trustLevel == wire.TrustLevelHigh {
			cfg.trustLevel = wire.TrustLevelMedium
		}
	}
=======
	//if cfg.NodeType == "fullnode" || cfg.NodeType == "semifullnode" {
	//	if cfg.trustLevel == wire.TrustLevelHigh {
	//		cfg.trustLevel = wire.TrustLevelMedium
	//	}
	//}
>>>>>>> ad7a11b0

	// Set the default policy for relaying non-standard transactions
	// according to the default of the active network. The set
	// configuration value takes precedence over the default value for the
	// selected network.
	relayNonStd := activeNetParams.RelayNonStdTxs
	switch {
	case cfg.RelayNonStd && cfg.RejectNonStd:
		str := "%s: rejectnonstd and relaynonstd cannot be used " +
			"together -- choose only one"
		err := fmt.Errorf(str, funcName)
		fmt.Fprintln(os.Stderr, err)
		fmt.Fprintln(os.Stderr, usageMessage)
		return nil, nil, err
	case cfg.RejectNonStd:
		relayNonStd = false
	case cfg.RelayNonStd:
		relayNonStd = true
	}
	cfg.RelayNonStd = relayNonStd

	// Append the network type to the data directory so it is "namespaced"
	// per network.  In addition to the block database, there are other
	// pieces of data that are saved to disk such as address manager state.
	// All data is specific to a network, so namespacing the data directory
	// means each individual piece of serialized data does not have to
	// worry about changing names per network and such.
	cfg.DataDir = cleanAndExpandPath(cfg.DataDir)
	cfg.DataDir = filepath.Join(cfg.DataDir, netName(activeNetParams))

	// Append the network type to the log directory so it is "namespaced"
	// per network in the same fashion as the data directory.
	cfg.LogDir = cleanAndExpandPath(cfg.LogDir)
	cfg.LogDir = filepath.Join(cfg.LogDir, netName(activeNetParams))

	// Special show command to list supported subsystems and exit.
	if cfg.DebugLevel == "show" {
		fmt.Println("Supported subsystems", supportedSubsystems())
		os.Exit(0)
	}

	// Initialize log rotation.  After log rotation has been initialized, the
	// logger variables may be used.
	initLogRotator(filepath.Join(cfg.LogDir, defaultLogFilename))

	// Parse, validate, and set debug log level(s).
	if err := parseAndSetDebugLevels(cfg.DebugLevel); err != nil {
		err := fmt.Errorf("%s: %v", funcName, err.Error())
		fmt.Fprintln(os.Stderr, err)
		fmt.Fprintln(os.Stderr, usageMessage)
		return nil, nil, err
	}

	cfg.CacheTxDir = cleanAndExpandPath(cfg.CacheTxDir)
	cfg.CacheTxDir = filepath.Join(cfg.CacheTxDir, netName(activeNetParams))

	// Validate database type.
	if !validDbType(cfg.DbType) {
		str := "%s: The specified database type [%v] is invalid -- " +
			"supported types %v"
		err := fmt.Errorf(str, funcName, cfg.DbType, knownDbTypes)
		fmt.Fprintln(os.Stderr, err)
		fmt.Fprintln(os.Stderr, usageMessage)
		return nil, nil, err
	}

	// Validate profile port number
	if cfg.Profile != "" {
		profilePort, err := strconv.Atoi(cfg.Profile)
		if err != nil || profilePort < 1024 || profilePort > 65535 {
			str := "%s: The profile port must be between 1024 and 65535"
			err := fmt.Errorf(str, funcName)
			fmt.Fprintln(os.Stderr, err)
			fmt.Fprintln(os.Stderr, usageMessage)
			return nil, nil, err
		}
	}

	// Don't allow ban durations that are too short.
	if cfg.BanDuration < time.Second {
		str := "%s: The banduration option may not be less than 1s -- parsed [%v]"
		err := fmt.Errorf(str, funcName, cfg.BanDuration)
		fmt.Fprintln(os.Stderr, err)
		fmt.Fprintln(os.Stderr, usageMessage)
		return nil, nil, err
	}

	// Validate any given whitelisted IP addresses and networks.
	if len(cfg.Whitelists) > 0 {
		var ip net.IP
		cfg.whitelists = make([]*net.IPNet, 0, len(cfg.Whitelists))

		for _, addr := range cfg.Whitelists {
			_, ipnet, err := net.ParseCIDR(addr)
			if err != nil {
				ip = net.ParseIP(addr)
				if ip == nil {
					str := "%s: The whitelist value of '%s' is invalid"
					err = fmt.Errorf(str, funcName, addr)
					fmt.Fprintln(os.Stderr, err)
					fmt.Fprintln(os.Stderr, usageMessage)
					return nil, nil, err
				}
				var bits int
				if ip.To4() == nil {
					// IPv6
					bits = 128
				} else {
					bits = 32
				}
				ipnet = &net.IPNet{
					IP:   ip,
					Mask: net.CIDRMask(bits, bits),
				}
			}
			cfg.whitelists = append(cfg.whitelists, ipnet)
		}
	}

	// --addPeer and --connect do not mix.
	if len(cfg.AddPeers) > 0 && len(cfg.ConnectPeers) > 0 {
		str := "%s: the --addpeer and --connect options can not be " +
			"mixed"
		err := fmt.Errorf(str, funcName)
		fmt.Fprintln(os.Stderr, err)
		fmt.Fprintln(os.Stderr, usageMessage)
		return nil, nil, err
	}

	// --proxy or --connect without --listen disables listening.
	if (cfg.Proxy != "" || len(cfg.ConnectPeers) > 0) &&
		len(cfg.Listeners) == 0 {
		cfg.DisableListen = true
	}
	// TODO(osy): This could be used to test in LAN
	// Connect means no DNS seeding.
	if len(cfg.ConnectPeers) > 0 {
		cfg.DisableDNSSeed = true
	}

	// Add the default listener if none were specified. The default
	// listener is all addresses on the listen port for the network
	// we are to connect to.
	if len(cfg.Listeners) == 0 {
		cfg.Listeners = []string{
			net.JoinHostPort("", activeNetParams.DefaultPort),
		}
	}

	// Check to make sure limited and admin users don't have the same username
	if cfg.RPCUser == cfg.RPCLimitUser && cfg.RPCUser != "" {
		str := "%s: --rpcuser and --rpclimituser must not specify the " +
			"same username"
		err := fmt.Errorf(str, funcName)
		fmt.Fprintln(os.Stderr, err)
		fmt.Fprintln(os.Stderr, usageMessage)
		return nil, nil, err
	}

	// Check to make sure limited and admin users don't have the same password
	if cfg.RPCPass == cfg.RPCLimitPass && cfg.RPCPass != "" {
		str := "%s: --rpcpass and --rpclimitpass must not specify the " +
			"same password"
		err := fmt.Errorf(str, funcName)
		fmt.Fprintln(os.Stderr, err)
		fmt.Fprintln(os.Stderr, usageMessage)
		return nil, nil, err
	}

	// The RPC server is disabled if no username or password is provided.
	if (cfg.RPCUser == "" || cfg.RPCPass == "") &&
		(cfg.RPCLimitUser == "" || cfg.RPCLimitPass == "") {
		cfg.DisableRPC = true
	}

	if cfg.DisableRPC {
		abecLog.Infof("RPC service is disabled")
	}

	if cfg.EnableGetWorkRPC {
		abecLog.Infof("RPC server for getwork is enabled")
		cfg.ExternalGenerate = true
	}

	// Default RPC to listen on localhost only.
	if !cfg.DisableRPC && len(cfg.RPCListeners) == 0 {
		addrs, err := net.LookupHost("localhost")
		if err != nil {
			return nil, nil, err
		}
		cfg.RPCListeners = make([]string, 0, len(addrs))
		for _, addr := range addrs {
			addr = net.JoinHostPort(addr, activeNetParams.rpcPort)
			cfg.RPCListeners = append(cfg.RPCListeners, addr)
		}
	}

	// Setup RPC listeners for getwork.
	if cfg.EnableGetWorkRPC && len(cfg.RPCListenersGetWork) == 0 {
		// todo: localhost?
		addrs, err := net.LookupHost("localhost")
		if err != nil {
			return nil, nil, err
		}
		cfg.RPCListenersGetWork = make([]string, 0, len(addrs))
		for _, addr := range addrs {
			addr = net.JoinHostPort(addr, activeNetParams.rpcPortGetWork)
			cfg.RPCListenersGetWork = append(cfg.RPCListenersGetWork, addr)
		}
	}

	if cfg.RPCMaxConcurrentReqs < 0 {
		str := "%s: The rpcmaxwebsocketconcurrentrequests option may " +
			"not be less than 0 -- parsed [%d]"
		err := fmt.Errorf(str, funcName, cfg.RPCMaxConcurrentReqs)
		fmt.Fprintln(os.Stderr, err)
		fmt.Fprintln(os.Stderr, usageMessage)
		return nil, nil, err
	}

	// Validate the the minrelaytxfee.
	cfg.minRelayTxFee = abeutil.Amount(cfg.MinRelayTxFee)

	// Limit the max block size to a sane value.
	if cfg.BlockMaxSize < blockMaxSizeMin || cfg.BlockMaxSize >
		blockMaxSizeMax {

		str := "%s: The blockmaxsize option must be in between %d " +
			"and %d -- parsed [%d]"
		err := fmt.Errorf(str, funcName, blockMaxSizeMin,
			blockMaxSizeMax, cfg.BlockMaxSize)
		fmt.Fprintln(os.Stderr, err)
		fmt.Fprintln(os.Stderr, usageMessage)
		return nil, nil, err
	}

	// Limit the max block weight to a sane value.
	if cfg.BlockMaxWeight < blockMaxWeightMin ||
		cfg.BlockMaxWeight > blockMaxWeightMax {

		str := "%s: The blockmaxweight option must be in between %d " +
			"and %d -- parsed [%d]"
		err := fmt.Errorf(str, funcName, blockMaxWeightMin,
			blockMaxWeightMax, cfg.BlockMaxWeight)
		fmt.Fprintln(os.Stderr, err)
		fmt.Fprintln(os.Stderr, usageMessage)
		return nil, nil, err
	}

	// Limit the max orphan count to a sane vlue.
	if cfg.MaxOrphanTxs < 0 {
		str := "%s: The maxorphantx option may not be less than 0 " +
			"-- parsed [%d]"
		err := fmt.Errorf(str, funcName, cfg.MaxOrphanTxs)
		fmt.Fprintln(os.Stderr, err)
		fmt.Fprintln(os.Stderr, usageMessage)
		return nil, nil, err
	}

	// Limit the block priority and minimum block sizes to max block size.
	cfg.BlockPrioritySize = minUint32(cfg.BlockPrioritySize, cfg.BlockMaxSize)
	cfg.BlockMinSize = minUint32(cfg.BlockMinSize, cfg.BlockMaxSize)
	cfg.BlockMinWeight = minUint32(cfg.BlockMinWeight, cfg.BlockMaxWeight)

	switch {
	// If the max block size isn't set, but the max weight is, then we'll
	// set the limit for the max block size to a safe limit so weight takes
	// precedence.
	case cfg.BlockMaxSize == defaultBlockMaxSize &&
		cfg.BlockMaxWeight != defaultBlockMaxWeight:

		cfg.BlockMaxSize = blockchain.MaxBlockBaseSize - 1000

	// If the max block weight isn't set, but the block size is, then we'll
	// scale the set weight accordingly based on the max block size value.
	case cfg.BlockMaxSize != defaultBlockMaxSize &&
		cfg.BlockMaxWeight == defaultBlockMaxWeight:

		cfg.BlockMaxWeight = cfg.BlockMaxSize * blockchain.WitnessScaleFactor
	}

	// Look for illegal characters in the user agent comments.
	for _, uaComment := range cfg.UserAgentComments {
		if strings.ContainsAny(uaComment, "/:()") {
			err := fmt.Errorf("%s: The following characters must not "+
				"appear in user agent comments: '/', ':', '(', ')'",
				funcName)
			fmt.Fprintln(os.Stderr, err)
			fmt.Fprintln(os.Stderr, usageMessage)
			return nil, nil, err
		}
	}

	// --txindex and --droptxindex do not mix.
	if cfg.TxIndex && cfg.DropTxIndex {
		err := fmt.Errorf("%s: the --txindex and --droptxindex "+
			"options may  not be activated at the same time",
			funcName)
		fmt.Fprintln(os.Stderr, err)
		fmt.Fprintln(os.Stderr, usageMessage)
		return nil, nil, err
	}

	//	todo: (EthashPoW)
	if cfg.EthashVerifyByFullDAG {
		cfg.EthashConfig.VerifyByFullDAG = true
	}

	// Check mining addresses are valid and saved parsed versions.
	cfg.miningAddrs = make([]abeutil.AbelAddress, 0, len(cfg.MiningAddrs))
	for i, addrStr := range cfg.MiningAddrs {
		abelAddr, err := abeutil.DecodeAbelAddress(addrStr)
		if err != nil {
			err := fmt.Errorf("%d -th mining address failed to decode: %v", i, err)
			fmt.Fprintln(os.Stderr, err)
			fmt.Fprintln(os.Stderr, usageMessage)
			return nil, nil, err
		}
		if !abelAddr.IsForNet(activeNetParams.Params) {
			err := fmt.Errorf("%d -th mining address is on the wrong network", i)
			fmt.Fprintln(os.Stderr, err)
			fmt.Fprintln(os.Stderr, usageMessage)
			return nil, nil, err
		}
		cfg.miningAddrs = append(cfg.miningAddrs, abelAddr)
	}

	//	mining address
	// TODO(abe) This part should be re-thought.
	if cfg.Generate || cfg.ExternalGenerate {
		if len(cfg.MiningAddrs) == 0 {
			str := "%s: the generate/externalgenerate flag is set, but there are no mining " +
				"addresses specified "
			err := fmt.Errorf(str, funcName)
			fmt.Fprintln(os.Stderr, err)
			fmt.Fprintln(os.Stderr, usageMessage)
			return nil, nil, err
		}
	} else {
		//	(EthashPoW)
		//	when CPU Ming is disabled, it is unnecessary to use FullDAG to verify the header's PoW
		cfg.EthashConfig.VerifyByFullDAG = false
	}

	//// Verify mining address
	//if cfg.miningAddrBytes != nil {
	//	if len(cfg.miningAddrBytes) < 33 {
	//		str := "%s: The length of mining address is incorrect"
	//		err := fmt.Errorf(str, funcName)
	//		fmt.Fprintln(os.Stderr, err)
	//		fmt.Fprintln(os.Stderr, usageMessage)
	//		return nil, nil, err
	//	}
	//
	//	// Check netID
	//	netID := cfg.miningAddrBytes[0]
	//	if netID != activeNetParams.PQRingCTID {
	//		str := "%s: The netID of mining address does not match the active net"
	//		err := fmt.Errorf(str, funcName)
	//		fmt.Fprintln(os.Stderr, err)
	//		fmt.Fprintln(os.Stderr, usageMessage)
	//		return nil, nil, err
	//	}
	//
	//	// Check verification hash
	//	verifyBytes := cfg.miningAddrBytes[:len(cfg.miningAddrBytes)-32]
	//	dstHash0 := cfg.miningAddrBytes[len(cfg.miningAddrBytes)-32:]
	//	dstHash, _ := chainhash.NewHash(dstHash0)
	//	realHash := chainhash.DoubleHashH(verifyBytes)
	//	if !dstHash.IsEqual(&realHash) {
	//		str := "%s: Mining address verification fails: verification hash does not match"
	//		err := fmt.Errorf(str, funcName)
	//		fmt.Fprintln(os.Stderr, err)
	//		fmt.Fprintln(os.Stderr, usageMessage)
	//		return nil, nil, err
	//	}
	//
	//	cfg.miningAddrBytes = verifyBytes[1:]
	//}

	// Add default port to all listener addresses if needed and remove
	// duplicate addresses.
	cfg.Listeners = normalizeAddresses(cfg.Listeners,
		activeNetParams.DefaultPort)

	// Add default port to all rpc listener addresses if needed and remove
	// duplicate addresses.
	cfg.RPCListeners = normalizeAddresses(cfg.RPCListeners,
		activeNetParams.rpcPort)

	// Add default port to all getwork rpc listener addresses if needed and remove
	// duplicate addresses.
	cfg.RPCListenersGetWork = normalizeAddresses(cfg.RPCListenersGetWork,
		activeNetParams.rpcPortGetWork)

	// Only allow TLS to be disabled if the RPC is bound to localhost
	// addresses or is not mainnet.
	if activeNetParams.Net == wire.MainNet && !cfg.DisableRPC && cfg.DisableTLS {
		allowedTLSListeners := map[string]struct{}{
			"localhost": {},
			"127.0.0.1": {},
			"::1":       {},
		}
		for _, addr := range cfg.RPCListeners {
			host, _, err := net.SplitHostPort(addr)
			if err != nil {
				str := "%s: RPC listen interface '%s' is " +
					"invalid: %v"
				err := fmt.Errorf(str, funcName, addr, err)
				fmt.Fprintln(os.Stderr, err)
				fmt.Fprintln(os.Stderr, usageMessage)
				return nil, nil, err
			}
			if _, ok := allowedTLSListeners[host]; !ok {
				str := "%s: the --notls option may not be used " +
					"when binding RPC to non localhost " +
					"addresses: %s"
				err := fmt.Errorf(str, funcName, addr)
				fmt.Fprintln(os.Stderr, err)
				fmt.Fprintln(os.Stderr, usageMessage)
				return nil, nil, err
			}
		}
	}

	// Add default port to all added peer addresses if needed and remove
	// duplicate addresses.
	cfg.AddPeers = normalizeAddresses(cfg.AddPeers,
		activeNetParams.DefaultPort)
	cfg.ConnectPeers = normalizeAddresses(cfg.ConnectPeers,
		activeNetParams.DefaultPort)

	// --noonion and --onion do not mix.
	if cfg.NoOnion && cfg.OnionProxy != "" {
		err := fmt.Errorf("%s: the --noonion and --onion options may "+
			"not be activated at the same time", funcName)
		fmt.Fprintln(os.Stderr, err)
		fmt.Fprintln(os.Stderr, usageMessage)
		return nil, nil, err
	}

	// Check the checkpoints for syntax errors.
	cfg.addCheckpoints, err = parseCheckpoints(cfg.AddCheckpoints)
	if err != nil {
		str := "%s: Error parsing checkpoints: %v"
		err := fmt.Errorf(str, funcName, err)
		fmt.Fprintln(os.Stderr, err)
		fmt.Fprintln(os.Stderr, usageMessage)
		return nil, nil, err
	}

	// Tor stream isolation requires either proxy or onion proxy to be set.
	if cfg.TorIsolation && cfg.Proxy == "" && cfg.OnionProxy == "" {
		str := "%s: Tor stream isolation requires either proxy or " +
			"onionproxy to be set"
		err := fmt.Errorf(str, funcName)
		fmt.Fprintln(os.Stderr, err)
		fmt.Fprintln(os.Stderr, usageMessage)
		return nil, nil, err
	}

	// Setup dial and DNS resolution (lookup) functions depending on the
	// specified options.  The default is to use the standard
	// net.DialTimeout function as well as the system DNS resolver.  When a
	// proxy is specified, the dial function is set to the proxy specific
	// dial function and the lookup is set to use tor (unless --noonion is
	// specified in which case the system DNS resolver is used).
	cfg.dial = net.DialTimeout
	cfg.lookup = net.LookupIP
	if cfg.Proxy != "" {
		_, _, err := net.SplitHostPort(cfg.Proxy)
		if err != nil {
			str := "%s: Proxy address '%s' is invalid: %v"
			err := fmt.Errorf(str, funcName, cfg.Proxy, err)
			fmt.Fprintln(os.Stderr, err)
			fmt.Fprintln(os.Stderr, usageMessage)
			return nil, nil, err
		}

		// Tor isolation flag means proxy credentials will be overridden
		// unless there is also an onion proxy configured in which case
		// that one will be overridden.
		torIsolation := false
		if cfg.TorIsolation && cfg.OnionProxy == "" &&
			(cfg.ProxyUser != "" || cfg.ProxyPass != "") {

			torIsolation = true
			fmt.Fprintln(os.Stderr, "Tor isolation set -- "+
				"overriding specified proxy user credentials")
		}

		proxy := &socks.Proxy{
			Addr:         cfg.Proxy,
			Username:     cfg.ProxyUser,
			Password:     cfg.ProxyPass,
			TorIsolation: torIsolation,
		}
		cfg.dial = proxy.DialTimeout

		// Treat the proxy as tor and perform DNS resolution through it
		// unless the --noonion flag is set or there is an
		// onion-specific proxy configured.
		if !cfg.NoOnion && cfg.OnionProxy == "" {
			cfg.lookup = func(host string) ([]net.IP, error) {
				return connmgr.TorLookupIP(host, cfg.Proxy)
			}
		}
	}

	// Setup onion address dial function depending on the specified options.
	// The default is to use the same dial function selected above.  However,
	// when an onion-specific proxy is specified, the onion address dial
	// function is set to use the onion-specific proxy while leaving the
	// normal dial function as selected above.  This allows .onion address
	// traffic to be routed through a different proxy than normal traffic.
	if cfg.OnionProxy != "" {
		_, _, err := net.SplitHostPort(cfg.OnionProxy)
		if err != nil {
			str := "%s: Onion proxy address '%s' is invalid: %v"
			err := fmt.Errorf(str, funcName, cfg.OnionProxy, err)
			fmt.Fprintln(os.Stderr, err)
			fmt.Fprintln(os.Stderr, usageMessage)
			return nil, nil, err
		}

		// Tor isolation flag means onion proxy credentials will be
		// overridden.
		if cfg.TorIsolation &&
			(cfg.OnionProxyUser != "" || cfg.OnionProxyPass != "") {
			fmt.Fprintln(os.Stderr, "Tor isolation set -- "+
				"overriding specified onionproxy user "+
				"credentials ")
		}

		cfg.oniondial = func(network, addr string, timeout time.Duration) (net.Conn, error) {
			proxy := &socks.Proxy{
				Addr:         cfg.OnionProxy,
				Username:     cfg.OnionProxyUser,
				Password:     cfg.OnionProxyPass,
				TorIsolation: cfg.TorIsolation,
			}
			return proxy.DialTimeout(network, addr, timeout)
		}

		// When configured in bridge mode (both --onion and --proxy are
		// configured), it means that the proxy configured by --proxy is
		// not a tor proxy, so override the DNS resolution to use the
		// onion-specific proxy.
		if cfg.Proxy != "" {
			cfg.lookup = func(host string) ([]net.IP, error) {
				return connmgr.TorLookupIP(host, cfg.OnionProxy)
			}
		}
	} else {
		cfg.oniondial = cfg.dial
	}

	// Specifying --noonion means the onion address dial function results in
	// an error.
	if cfg.NoOnion {
		cfg.oniondial = func(a, b string, t time.Duration) (net.Conn, error) {
			return nil, errors.New("tor has been disabled")
		}
	}

	// Warn about missing config file only after all other configuration is
	// done.  This prevents the warning on help messages and invalid
	// options.  Note this should go directly before the return.
	if configFileError != nil {
		abecLog.Warnf("%v", configFileError)
	}

	return &cfg, remainingArgs, nil
}

// createDefaultConfig copies the file sample-abec.conf to the given destination path,
// and populates it with some randomly generated RPC username and password.
func createDefaultConfigFile(destinationPath string) error {
	// Create the destination directory if it does not exists
	err := os.MkdirAll(filepath.Dir(destinationPath), 0700)
	if err != nil {
		return err
	}

	// We assume sample config file path is same as binary
	path, err := filepath.Abs(filepath.Dir(os.Args[0]))
	if err != nil {
		return err
	}
	sampleConfigPath := filepath.Join(path, sampleConfigFilename)

	// We generate a random user and password
	randomBytes := make([]byte, 20)
	_, err = rand.Read(randomBytes)
	if err != nil {
		return err
	}
	generatedRPCUser := base64.StdEncoding.EncodeToString(randomBytes)

	_, err = rand.Read(randomBytes)
	if err != nil {
		return err
	}
	generatedRPCPass := base64.StdEncoding.EncodeToString(randomBytes)

	src, err := os.Open(sampleConfigPath)
	if err != nil {
		return err
	}
	defer src.Close()

	dest, err := os.OpenFile(destinationPath,
		os.O_RDWR|os.O_CREATE|os.O_TRUNC, 0600)
	if err != nil {
		return err
	}
	defer dest.Close()

	// We copy every line from the sample config file to the destination,
	// only replacing the two lines for rpcuser and rpcpass
	reader := bufio.NewReader(src)
	for err != io.EOF {
		var line string
		line, err = reader.ReadString('\n')
		if err != nil && err != io.EOF {
			return err
		}

		if strings.Contains(line, "rpcuser=") {
			line = "rpcuser=" + generatedRPCUser + "\n"
		} else if strings.Contains(line, "rpcpass=") {
			line = "rpcpass=" + generatedRPCPass + "\n"
		}

		if _, err := dest.WriteString(line); err != nil {
			return err
		}
	}

	return nil
}

// abecDial connects to the address on the named network using the appropriate
// dial function depending on the address and configuration options.  For
// example, .onion addresses will be dialed using the onion specific proxy if
// one was specified, but will otherwise use the normal dial function (which
// could itself use a proxy or not).
func abecDial(addr net.Addr) (net.Conn, error) {
	if strings.Contains(addr.String(), ".onion:") {
		return cfg.oniondial(addr.Network(), addr.String(),
			defaultConnectTimeout)
	}
	return cfg.dial(addr.Network(), addr.String(), defaultConnectTimeout)
}

// abecLookup resolves the IP of the given host using the correct DNS lookup
// function depending on the configuration options.  For example, addresses will
// be resolved using tor when the --proxy flag was specified unless --noonion
// was also specified in which case the normal system DNS resolver will be used.
//
// Any attempt to resolve a tor address (.onion) will return an error since they
// are not intended to be resolved outside of the tor proxy.
func abecLookup(host string) ([]net.IP, error) {
	if strings.HasSuffix(host, ".onion") {
		return nil, fmt.Errorf("attempt to resolve tor address %s", host)
	}

	return cfg.lookup(host)
}<|MERGE_RESOLUTION|>--- conflicted
+++ resolved
@@ -71,13 +71,8 @@
 	sampleConfigFilename         = "sample-abec.conf"
 	defaultTxIndex               = false
 	defaultAddrIndex             = false
-<<<<<<< HEAD
-	defaultNodeType              = "normalnode"
-	defaultTrustLevel            = "high"
-=======
 	defaultNodeType              = "unsetnode"
 	defaultTrustLevel            = "unsettrustlevel"
->>>>>>> ad7a11b0
 	defaultAllowDiskCacheTx      = true
 	defaultCacheTxDirname        = "txcaches"
 	defaultCacheTxFilename       = "txcache.abe"
@@ -474,18 +469,11 @@
 		EthashConfig:         ethash.DefaultCfg,
 		TxIndex:              defaultTxIndex,
 		NodeType:             defaultNodeType,
-<<<<<<< HEAD
-		TrustLevel:           "medium",
-		MaxReservedWitness:   4000,
-		AllowDiskCacheTx:     defaultAllowDiskCacheTx,
-		CacheTxDir:           defaultCacheTxDir,
-=======
 		// Currently we do not expose config `trustlevel` to users.
 		TrustLevel:         "medium",
 		MaxReservedWitness: 4000,
 		AllowDiskCacheTx:   defaultAllowDiskCacheTx,
 		CacheTxDir:         defaultCacheTxDir,
->>>>>>> ad7a11b0
 	}
 	// Service options which are only added on Windows.
 	// TODO(osy): this set is ingoned, we should detect it!
@@ -631,11 +619,8 @@
 	} else if cfg.NodeType == "normalnode" {
 		cfg.nodeType = wire.NormalNode
 		cfg.serviceFlag = wire.SFNodeNetwork | wire.SFNodeNormal
-<<<<<<< HEAD
-=======
 	} else if cfg.NodeType == defaultNodeType {
 		cfg.nodeType = wire.UnsetNode
->>>>>>> ad7a11b0
 	} else {
 		return nil, nil, errors.New("nodetype should be fullnode or semifullnode or normalnode")
 	}
@@ -650,19 +635,11 @@
 	} else {
 		return nil, nil, errors.New("trustlevel should be high or medium or low")
 	}
-<<<<<<< HEAD
-	if cfg.NodeType == "fullnode" || cfg.NodeType == "semifullnode" {
-		if cfg.trustLevel == wire.TrustLevelHigh {
-			cfg.trustLevel = wire.TrustLevelMedium
-		}
-	}
-=======
 	//if cfg.NodeType == "fullnode" || cfg.NodeType == "semifullnode" {
 	//	if cfg.trustLevel == wire.TrustLevelHigh {
 	//		cfg.trustLevel = wire.TrustLevelMedium
 	//	}
 	//}
->>>>>>> ad7a11b0
 
 	// Set the default policy for relaying non-standard transactions
 	// according to the default of the active network. The set
