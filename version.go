// Copyright (c) 2021 The Abelian Foundation
// Use of this source code is governed by an ISC
// license that can be found in the LICENSE file.

package main

import (
	"bytes"
	"fmt"
	"strings"
)

// semanticAlphabet
const semanticAlphabet = "0123456789ABCDEFGHIJKLMNOPQRSTUVWXYZabcdefghijklmnopqrstuvwxyz-"

// These constants define the application version and follow the semantic
// versioning 2.0.0 spec (http://semver.org/).
const (
	appMajor uint = 0
	appMinor uint = 11
<<<<<<< HEAD
	appPatch uint = 11
=======
	appPatch uint = 12
>>>>>>> 049aec4d

	// appPreRelease MUST only contain characters from semanticAlphabet
	// per the semantic versioning spec.
	appPreRelease = "prune-beta"
)

// appBuild is defined as a variable so it can be overridden during the build
// process with '-ldflags "-X main.appBuild foo' if needed.  It MUST only
// contain characters from semanticAlphabet per the semantic versioning spec.
var appBuild string

// version returns the application version as a properly formed string per the
// semantic versioning 2.0.0 spec (http://semver.org/).
func version() string {
	// Start with the major, minor, and patch versions.
	version := fmt.Sprintf("%d.%d.%d", appMajor, appMinor, appPatch)

	// Append pre-release version if there is one.  The hyphen called for
	// by the semantic versioning spec is automatically appended and should
	// not be contained in the pre-release string.  The pre-release version
	// is not appended if it contains invalid characters.
	preRelease := normalizeVerString(appPreRelease)
	if preRelease != "" {
		version = fmt.Sprintf("%s-%s", version, preRelease)
	}

	// Append build metadata if there is any.  The plus called for
	// by the semantic versioning spec is automatically appended and should
	// not be contained in the build metadata string.  The build metadata
	// string is not appended if it contains invalid characters.
	build := normalizeVerString(appBuild)
	if build != "" {
		version = fmt.Sprintf("%s+%s", version, build)
	}

	return version
}

// normalizeVerString returns the passed string stripped of all characters which
// are not valid according to the semantic versioning guidelines for pre-release
// version and build metadata strings.  In particular they MUST only contain
// characters in semanticAlphabet.
func normalizeVerString(str string) string {
	var result bytes.Buffer
	for _, r := range str {
		if strings.ContainsRune(semanticAlphabet, r) {
			result.WriteRune(r)
		}
	}
	return result.String()
}<|MERGE_RESOLUTION|>--- conflicted
+++ resolved
@@ -18,11 +18,7 @@
 const (
 	appMajor uint = 0
 	appMinor uint = 11
-<<<<<<< HEAD
-	appPatch uint = 11
-=======
 	appPatch uint = 12
->>>>>>> 049aec4d
 
 	// appPreRelease MUST only contain characters from semanticAlphabet
 	// per the semantic versioning spec.
