package main

import (
	"bytes"
	"crypto/rand"
	"crypto/tls"
	"encoding/binary"
	"errors"
	"fmt"
	"github.com/abesuite/abec/abeutil"
	"github.com/abesuite/abec/blockchain"
	"github.com/abesuite/abec/blockchain/indexers"
	"github.com/abesuite/abec/chaincfg"
	"github.com/abesuite/abec/chainhash"
	"github.com/abesuite/abec/connmgr"
	"github.com/abesuite/abec/consensus/ethash"
	"github.com/abesuite/abec/database"
	"github.com/abesuite/abec/mempool"
	"github.com/abesuite/abec/mempool/rotator"
	"github.com/abesuite/abec/mining"
	"github.com/abesuite/abec/mining/cpuminer"
	"github.com/abesuite/abec/mining/externalminer"
	"github.com/abesuite/abec/netaddrmgr"
	"github.com/abesuite/abec/peer"
	"github.com/abesuite/abec/syncmgr"
	"github.com/abesuite/abec/txscript"
	"github.com/abesuite/abec/wire"
	"github.com/abesuite/abec/witnessmgr"
	"math"
	"net"
	"os"
	"path/filepath"
	"runtime"
	"sort"
	"strconv"
	"strings"
	"sync"
	"sync/atomic"
	"time"
)

const (
	// defaultServices describes the default services that are supported by the server.
	defaultServices = wire.SFNodeNetwork | wire.SFNodeWitness

	// defaultRequiredServices describes the default services that are
	// required to be supported by outbound peers.
	defaultRequiredServices = wire.SFNodeNetwork

	// defaultTargetOutbound is the default number of outbound peers to target.
	defaultTargetOutbound = 8

	// connectionRetryInterval is the base amount of time to wait in between
	// retries when connecting to persistent peers.  It is adjusted by the
	// number of retries such that there is a retry backoff.
	connectionRetryInterval = time.Second * 5
)

var (
	// userAgentName is the user agent name and is used to help identify
	// ourselves to other abec peers.
	userAgentName = "abec"

	// userAgentVersion is the user agent version and is used to help
	// identify ourselves to other abec peers.
	userAgentVersion = fmt.Sprintf("%d.%d.%d", appMajor, appMinor, appPatch)
)

// zeroHash is the zero value hash (all zeros).  It is defined as a convenience.
var zeroHash chainhash.Hash

// onionAddr implements the net.Addr interface and represents a tor address.
type onionAddr struct {
	addr string
}

// String returns the onion address.
//
// This is part of the net.Addr interface.
func (oa *onionAddr) String() string {
	return oa.addr
}

// Network returns "onion".
//
// This is part of the net.Addr interface.
func (oa *onionAddr) Network() string {
	return "onion"
}

// Ensure onionAddr implements the net.Addr interface.
var _ net.Addr = (*onionAddr)(nil)

// simpleAddr implements the net.Addr interface with two struct fields
type simpleAddr struct {
	net, addr string
}

// String returns the address.
//
// This is part of the net.Addr interface.
func (a simpleAddr) String() string {
	return a.addr
}

// Network returns the network.
//
// This is part of the net.Addr interface.
func (a simpleAddr) Network() string {
	return a.net
}

// Ensure simpleAddr implements the net.Addr interface.
var _ net.Addr = simpleAddr{}

// broadcastMsg provides the ability to house an Abelian message to be broadcast
// to all connected peers except specified excluded peers.
type broadcastMsg struct {
	message      wire.Message
	excludePeers []*serverPeer
}

// broadcastInventoryAdd is a type used to declare that the InvVect it contains
// needs to be added to the rebroadcast map
type broadcastInventoryAdd relayMsg

// broadcastInventoryDel is a type used to declare that the InvVect it contains
// needs to be removed from the rebroadcast map
type broadcastInventoryDel *wire.InvVect

// relayMsg packages an inventory vector along with the newly discovered
// inventory so the relay has access to that information.
type relayMsg struct {
	invVect *wire.InvVect
	data    interface{}
}

// updatePeerHeightsMsg is a message sent from the blockmanager to the server
// after a new block has been accepted. The purpose of the message is to update
// the heights of peers that were known to announce the block before we
// connected it to the main chain or recognized it as an orphan. With these
// updates, peer heights will be kept up to date, allowing for fresh data when
// selecting sync peer candidacy.
type updatePeerHeightsMsg struct {
	newHash    *chainhash.Hash
	newHeight  int32
	originPeer *peer.Peer
}

// peerState maintains state of inbound, persistent, outbound peers as well
// as banned peers and outbound groups.
type peerState struct {
	inboundPeers    map[int32]*serverPeer
	outboundPeers   map[int32]*serverPeer
	persistentPeers map[int32]*serverPeer
	banned          map[string]time.Time
	outboundGroups  map[string]int
}

// Count returns the count of all known peers.
func (ps *peerState) Count() int {
	return len(ps.inboundPeers) + len(ps.outboundPeers) +
		len(ps.persistentPeers)
}

// forAllOutboundPeers is a helper function that runs closure on all outbound
// peers known to peerState.
func (ps *peerState) forAllOutboundPeers(closure func(sp *serverPeer)) {
	for _, e := range ps.outboundPeers {
		closure(e)
	}
	for _, e := range ps.persistentPeers {
		closure(e)
	}
}

// forAllPeers is a helper function that runs closure on all peers known to
// peerState.
func (ps *peerState) forAllPeers(closure func(sp *serverPeer)) {
	for _, e := range ps.inboundPeers {
		closure(e)
	}
	ps.forAllOutboundPeers(closure)
}

// server provides an Abelian server for handling communications to and from Abelian peers.
type server struct {
	// The following variables must only be used atomically.
	// Putting the uint64s first makes them 64-bit aligned for 32-bit systems.
	bytesReceived uint64 // Total bytes received from all peers since start.
	bytesSent     uint64 // Total bytes sent to all peers since start.
	started       int32
	shutdown      int32
	shutdownSched int32
	startupTime   int64

	chainParams *chaincfg.Params
	addrManager *netaddrmgr.NetAddrManager
	connManager *connmgr.ConnManager
	//	TODO:(Abelian) remove txScript, sigCache, and hashCache
	sigCache             *txscript.SigCache
	hashCache            *txscript.HashCache
	witnessCache         *txscript.WitnessCache
	rpcServer            *rpcServer
	rpcServerGetWork     *rpcServer
	syncManager          *syncmgr.SyncManager
	witnessManager       *witnessmgr.WitnessManager
	chain                *blockchain.BlockChain
	txMemPool            *mempool.TxPool
	ethash               *ethash.Ethash // todo: (ethmining)
	cpuMiner             *cpuminer.CPUMiner
	externalMiner        *externalminer.ExternalMiner
	modifyRebroadcastInv chan interface{}
	newPeers             chan *serverPeer
	donePeers            chan *serverPeer
	banPeers             chan *serverPeer
	query                chan interface{}
	relayInv             chan relayMsg
	broadcast            chan broadcastMsg
	peerHeightsUpdate    chan updatePeerHeightsMsg
	wg                   sync.WaitGroup
	quit                 chan struct{}
	nat                  NAT
	db                   database.DB
	timeSource           blockchain.MedianTimeSource
	services             wire.ServiceFlag

	communicationCache sync.Map

	// The following fields are used for optional indexes.  They will be nil
	// if the associated index is not enabled.  These fields are set during
	// initial creation of the server and never changed afterwards, so they
	// do not need to be protected for concurrent access.
	txIndex *indexers.TxIndex

	// The fee estimator keeps track of how long transactions are left in
	// the mempool before they are mined into blocks.
	feeEstimator *mempool.FeeEstimator

	// agentBlacklist is a list of blacklisted substrings by which to filter
	// user agents.
	agentBlacklist []string

	// agentWhitelist is a list of whitelisted user agent substrings, no
	// whitelisting will be applied if the list is empty or nil.
	agentWhitelist []string

	// txCacheRotator is one of the logging outputs.  It should be closed on
	// application shutdown.
	txCacheRotator *rotator.Rotator
}

// serverPeer extends the peer to maintain state shared by the server and
// the blockmanager.
type serverPeer struct {
	// The following variables must only be used atomically
	feeFilter int64

	*peer.Peer

	connReq        *connmgr.ConnReq
	server         *server
	persistent     bool
	continueHash   *chainhash.Hash
	relayMtx       sync.Mutex
	disableRelayTx bool
	sentAddrs      bool
	isWhitelisted  bool
	addressesMtx   sync.RWMutex
	knownAddresses map[string]struct{}
	banScore       connmgr.DynamicBanScore
	quit           chan struct{}
	// The following chans are used to sync blockmanager and server.
	txProcessed    chan struct{}
	blockProcessed chan struct{}
	//nsProcessed    chan struct{}
}

// newServerPeer returns a new serverPeer instance. The peer needs to be set by
// the caller.
func newServerPeer(s *server, isPersistent bool) *serverPeer {
	return &serverPeer{
		server:         s,
		persistent:     isPersistent,
		knownAddresses: make(map[string]struct{}),
		quit:           make(chan struct{}),
		txProcessed:    make(chan struct{}, 1),
		blockProcessed: make(chan struct{}, 1),
	}
}

// newestBlock returns the current best block hash and height using the format
// required by the configuration for the peer package.
func (sp *serverPeer) newestBlock() (*chainhash.Hash, int32, error) {
	best := sp.server.chain.BestSnapshot()
	return &best.Hash, best.Height, nil
}

// addKnownAddresses adds the given addresses to the set of known addresses to
// the peer to prevent sending duplicate addresses.
func (sp *serverPeer) addKnownAddresses(addresses []*wire.NetAddress) {
	sp.addressesMtx.Lock()
	for _, na := range addresses {
		sp.knownAddresses[netaddrmgr.NetAddressKey(na)] = struct{}{}
	}
	sp.addressesMtx.Unlock()
}

// addressKnown true if the given address is already known to the peer.
func (sp *serverPeer) addressKnown(na *wire.NetAddress) bool {
	sp.addressesMtx.RLock()
	_, exists := sp.knownAddresses[netaddrmgr.NetAddressKey(na)]
	sp.addressesMtx.RUnlock()
	return exists
}

// setDisableRelayTx toggles relaying of transactions for the given peer.
// It is safe for concurrent access.
func (sp *serverPeer) setDisableRelayTx(disable bool) {
	sp.relayMtx.Lock()
	sp.disableRelayTx = disable
	sp.relayMtx.Unlock()
}

// relayTxDisabled returns whether or not relaying of transactions for the given
// peer is disabled.
// It is safe for concurrent access.
func (sp *serverPeer) relayTxDisabled() bool {
	sp.relayMtx.Lock()
	isDisabled := sp.disableRelayTx
	sp.relayMtx.Unlock()

	return isDisabled
}

// pushAddrMsg sends an addr message to the connected peer using the provided
// addresses.
func (sp *serverPeer) pushAddrMsg(addresses []*wire.NetAddress) {
	// Filter addresses already known to the peer.
	addrs := make([]*wire.NetAddress, 0, len(addresses))
	for _, addr := range addresses {
		if !sp.addressKnown(addr) {
			addrs = append(addrs, addr)
		}
	}
	known, err := sp.PushAddrMsg(addrs)
	if err != nil {
		peerLog.Errorf("Can't push address message to %s: %v", sp.Peer, err)
		sp.Disconnect()
		return
	}
	sp.addKnownAddresses(known)
}

// addBanScore increases the persistent and decaying ban score fields by the
// values passed as parameters. If the resulting score exceeds half of the ban
// threshold, a warning is logged including the reason provided. Further, if
// the score is above the ban threshold, the peer will be banned and
// disconnected.
func (sp *serverPeer) addBanScore(persistent, transient uint32, reason string) bool {
	// No warning is logged and no score is calculated if banning is disabled.
	if cfg.DisableBanning {
		return false
	}
	if sp.isWhitelisted {
		peerLog.Debugf("Misbehaving whitelisted peer %s: %s", sp, reason)
		return false
	}

	warnThreshold := cfg.BanThreshold >> 1
	if transient == 0 && persistent == 0 {
		// The score is not being increased, but a warning message is still
		// logged if the score is above the warn threshold.
		score := sp.banScore.Int()
		if score > warnThreshold {
			peerLog.Warnf("Misbehaving peer %s: %s -- ban score is %d, "+
				"it was not increased this time", sp, reason, score)
		}
		return false
	}
	score := sp.banScore.Increase(persistent, transient)
	if score > warnThreshold {
		peerLog.Warnf("Misbehaving peer %s: %s -- ban score increased to %d",
			sp, reason, score)
		if score > cfg.BanThreshold {
			peerLog.Warnf("Misbehaving peer %s -- banning and disconnecting",
				sp)
			sp.server.BanPeer(sp)
			sp.Disconnect()
			return true
		}
	}
	return false
}

// hasServices returns whether or not the provided advertised service flags have
// all of the provided desired service flags set.
func hasServices(advertised, desired wire.ServiceFlag) bool {
	return advertised&desired == desired
}

// OnVersion is invoked when a peer receives a version Abelian message
// and is used to negotiate the protocol version details as well as kick start
// the communications.
func (sp *serverPeer) OnVersion(_ *peer.Peer, msg *wire.MsgVersion) *wire.MsgReject {
	// Update the address manager with the advertised services for outbound
	// connections in case they have changed.  This is not done for inbound
	// connections to help prevent malicious behavior and is skipped when
	// running on the simulation test network since it is only intended to
	// connect to specified peers and actively avoids advertising and
	// connecting to discovered peers.
	//
	// NOTE: This is done before rejecting peers that are too old to ensure
	// it is updated regardless in the case a new minimum protocol version is
	// enforced and the remote node has not upgraded yet.
	isInbound := sp.Inbound()
	remoteAddr := sp.NA()
	addrManager := sp.server.addrManager
	if !cfg.SimNet && !isInbound {
		addrManager.SetServices(remoteAddr, msg.Services)
	}

	// Ignore peers that have a protocol version that is too old.  The peer
	// negotiation logic will disconnect it after this callback returns.
	if msg.ProtocolVersion < int32(peer.MinAcceptableProtocolVersion) {
		return nil
	}

	// Reject outbound peers that are not full nodes.
	wantServices := wire.SFNodeNetwork
	if !isInbound && !hasServices(msg.Services, wantServices) {
		missingServices := wantServices & ^msg.Services
		srvrLog.Debugf("Rejecting peer %s with services %v due to not "+
			"providing desired services %v", sp.Peer, msg.Services,
			missingServices)
		reason := fmt.Sprintf("required services %#x not offered",
			uint64(missingServices))
		return wire.NewMsgReject(msg.Command(), wire.RejectNonstandard, reason)
	}

	// Add the remote peer time as a sample for creating an offset against
	// the local clock to keep the network time in sync.
	sp.server.timeSource.AddTimeSample(sp.Addr(), msg.Timestamp)

	// Choose whether or not to relay transactions before a filter command
	// is received.
	sp.setDisableRelayTx(msg.DisableRelayTx)

	return nil
}

// OnVerAck is invoked when a peer receives a verack message and is used
// to kick start communication with them.
func (sp *serverPeer) OnVerAck(_ *peer.Peer, _ *wire.MsgVerAck) {
	sp.server.AddPeer(sp)
}

// OnTx is invoked when a peer receives a tx message.  It blocks
// until the transaction has been fully processed.  Unlock the block
// handler this does not serialize all transactions through a single thread
// transactions don't rely on the previous one in a linear fashion like blocks.
func (sp *serverPeer) OnTx(_ *peer.Peer, msg *wire.MsgTxAbe) {
	if cfg.BlocksOnly {
		peerLog.Tracef("Ignoring tx %v from %v - blocksonly enabled",
			msg.TxHash(), sp)
		return
	}

	// Add the transaction to the known inventory for the peer.
	// Convert the raw MsgTx to a abeutil.Tx which provides some convenience
	// methods and things such as hash caching.
	tx := abeutil.NewTxAbe(msg)
	iv := wire.NewInvVect(wire.InvTypeTx, tx.Hash())
	sp.AddKnownInventory(iv)

	// Queue the transaction up to be handled by the sync manager and
	// intentionally block further receives until the transaction is fully
	// processed and known good or bad.  This helps prevent a malicious peer
	// from queuing up a bunch of bad transactions before disconnecting (or
	// being disconnected) and wasting memory.
	sp.server.syncManager.QueueTxAbe(tx, sp.Peer, sp.txProcessed)
	<-sp.txProcessed
}

// OnBlock is invoked when a peer receives a block message.  It
// blocks until the block has been fully processed.
func (sp *serverPeer) OnBlock(p *peer.Peer, msg *wire.MsgBlockAbe, buf []byte) {
	// peerLog.Debugf("Receive block %s containing %v transactions from peer %s", msg.BlockHash().String(), len(msg.Transactions), p)
	// Convert the raw MsgBlock to a abeutil.Block which provides some
	// convenience methods and things such as hash caching.
	block := abeutil.NewBlockFromBlockAndBytesAbe(msg, buf) // TODO(abe): the height of block is unknown

	// Add the block to the known inventory for the peer.
	iv := wire.NewInvVect(wire.InvTypeBlock, block.Hash())
	sp.AddKnownInventory(iv)

	// Queue the block up to be handled by the block
	// manager and intentionally block further receives
	// until the block is fully processed and known
	// good or bad.  This helps prevent a malicious peer
	// from queuing up a bunch of bad blocks before
	// disconnecting (or being disconnected) and wasting
	// memory.  Additionally, this behavior is depended on
	// by at least the block acceptance test tool as the
	// reference implementation processes blocks in the same
	// thread and therefore blocks further messages until
	// the block has been fully processed.
	sp.server.syncManager.QueueBlockAbe(block, sp.Peer, sp.blockProcessed)
	<-sp.blockProcessed
}

func (sp *serverPeer) OnPrunedBlock(p *peer.Peer, msg *wire.MsgPrunedBlock, buf []byte) {
	// peerLog.Debugf("Receive pruned block %s containing %v transactions from peer %s", msg.BlockHash().String(), len(msg.TransactionHashes), p)
	// Convert the raw MsgBlock to a abeutil.Block which provides some
	// convenience methods and things such as hash caching.
	//block := abeutil.NewBlockFromBlockAndBytesAbe(msg, buf) // TODO(abe): the height of block is unknown
	prunedBlock := abeutil.NewPrunedBlockFromPrunedBlockAndBytesAbe(msg, buf)
	blockHash := msg.BlockHash()
	// Add the block to the known inventory for the peer.
	iv := wire.NewInvVect(wire.InvTypePrunedBlock, &blockHash)
	sp.AddKnownInventory(iv)

	// Queue the block up to be handled by the block
	// manager and intentionally block further receives
	// until the block is fully processed and known
	// good or bad.  This helps prevent a malicious peer
	// from queuing up a bunch of bad blocks before
	// disconnecting (or being disconnected) and wasting
	// memory.  Additionally, this behavior is depended on
	// by at least the block acceptance test tool as the
	// reference implementation processes blocks in the same
	// thread and therefore blocks further messages until
	// the block has been fully processed.
	sp.server.syncManager.QueuePrunedBlock(prunedBlock, sp.Peer, nil)
}

func (sp *serverPeer) OnNeedSet(_ *peer.Peer, msg *wire.MsgNeedSet, buf []byte) {
	// Convert the raw MsgBlock to a abeutil.Block which provides some
	// convenience methods and things such as hash caching.
	err := sp.server.pushNeedSetResultMsg(sp, msg.BlockHash, msg.Hashes, wire.WitnessEncoding)
	if err != nil {
		// do nothing
	}
}

func (sp *serverPeer) OnNeedSetResult(p *peer.Peer, msg *wire.MsgNeedSetResult, buf []byte) {

	state, exists := sp.server.syncManager.PeerStates()[p]
	if !exists {
		peerLog.Warnf("Received pruned block message from unknown peer %s", p)
		return
	}

	// If we didn't ask for this needset then the peer is misbehaving.
	if _, exists = state.RequestedNeedSet()[msg.BlockHash]; !exists {
		// Disconnect with the misbehaving peer
		peerLog.Warnf("Got unrequested needset %v from %s -- "+
			"disconnecting", msg.BlockHash, p.Addr())
		p.Disconnect()
		return
	}

	delete(state.RequestedNeedSet(), msg.BlockHash)

	p.StoreNeedSetResult(msg)
}

// OnInv is invoked when a peer receives an inv message and is
// used to examine the inventory being advertised by the remote peer and react
// accordingly.  We pass the message down to blockmanager which will call
// QueueMessage with any appropriate responses.
func (sp *serverPeer) OnInv(p *peer.Peer, msg *wire.MsgInv) {
	//if len(msg.InvList) == 0 {
	//	peerLog.Debugf("Receive inv message with empty InvList from peer %s", p)
	//} else {
	//	peerLog.Debugf("Receive inv message with length %v, type %s from peer %s", len(msg.InvList), msg.InvList[0].Type.String(), p)
	//}

	if !cfg.BlocksOnly {
		if len(msg.InvList) > 0 {
			sp.server.syncManager.QueueInv(msg, sp.Peer)
		}
		return
	}

	newInv := wire.NewMsgInvSizeHint(uint(len(msg.InvList)))
	for _, invVect := range msg.InvList {
		if invVect.Type == wire.InvTypeTx {
			peerLog.Tracef("Ignoring tx %v in inv from %v -- "+
				"blocksonly enabled", invVect.Hash, sp)
			//	BIP0037 is implemented.
			peerLog.Infof("Peer %v is announcing "+
				"transactions -- disconnecting", sp)
			sp.Disconnect()
			return
		}
		err := newInv.AddInvVect(invVect)
		if err != nil {
			peerLog.Errorf("Failed to add inventory vector: %v", err)
			break
		}
	}

	if len(newInv.InvList) > 0 {
		sp.server.syncManager.QueueInv(newInv, sp.Peer)
	}
}

// OnHeaders is invoked when a peer receives a headers
// message.  The message is passed down to the sync manager.
func (sp *serverPeer) OnHeaders(_ *peer.Peer, msg *wire.MsgHeaders) {
	sp.server.syncManager.QueueHeaders(msg, sp.Peer)
}

// OnGetData is invoked when a peer receives a getdata message and
// is used to deliver block and transaction information.
func (sp *serverPeer) OnGetData(_ *peer.Peer, msg *wire.MsgGetData) {
	numAdded := 0
	notFound := wire.NewMsgNotFound()

	length := len(msg.InvList)
	// A decaying ban score increase is applied to prevent exhausting resources
	// with unusually large inventory queries.
	// Requesting more than the maximum inventory vector length within a short
	// period of time yields a score above the default ban threshold. Sustained
	// bursts of small requests are not penalized as that would potentially ban
	// peers performing IBD.
	// This incremental score decays each minute to half of its value.
	if sp.addBanScore(0, uint32(length)*99/wire.MaxInvPerMsg, "getdata") {
		return
	}

	// We wait on this wait channel periodically to prevent queuing
	// far more data than we can send in a reasonable time, wasting memory.
	// The waiting occurs after the database fetch for the next one to
	// provide a little pipelining.
	var waitChan chan struct{}
	doneChan := make(chan struct{}, 1)

	for i, iv := range msg.InvList {
		var c chan struct{}
		// If this will be the last message we send.
		if i == length-1 && len(notFound.InvList) == 0 {
			c = doneChan
		} else if (i+1)%3 == 0 {
			// Buffered so as to not make the send goroutine block.
			c = make(chan struct{}, 1)
		}
		var err error
		switch iv.Type {
		case wire.InvTypeWitnessTx:
			err = sp.server.pushTxMsg(sp, &iv.Hash, c, waitChan, wire.WitnessEncoding)
		case wire.InvTypeTx:
			err = sp.server.pushTxMsg(sp, &iv.Hash, c, waitChan, wire.BaseEncoding)
		case wire.InvTypeWitnessBlock:
			err = sp.server.pushBlockMsgAbe(sp, &iv.Hash, c, waitChan, wire.WitnessEncoding)
		case wire.InvTypeBlock:
			err = sp.server.pushBlockMsgAbe(sp, &iv.Hash, c, waitChan, wire.BaseEncoding)
		case wire.InvTypePrunedBlock:
			err = sp.server.pushPrunedBlockMsg(sp, &iv.Hash, c, waitChan, wire.WitnessEncoding)
		default:
			peerLog.Warnf("Unknown type in inventory request %d",
				iv.Type)
			continue
		}
		if err != nil {
			notFound.AddInvVect(iv)
			if iv.Type == wire.InvTypeWitnessBlock {
				break
			}

			// When there is a failure fetching the final entry
			// and the done channel was sent in due to there
			// being no outstanding not found inventory, consume
			// it here because there is now not found inventory
			// that will use the channel momentarily.
			if i == len(msg.InvList)-1 && c != nil {
				<-c
			}
		}
		numAdded++
		waitChan = c
	}
	if len(notFound.InvList) != 0 {
		sp.QueueMessage(notFound, doneChan)
	}

	// Wait for messages to be sent. We can send quite a lot of data at this
	// point and this will keep the peer busy for a decent amount of time.
	// We don't process anything else by them in this time so that we
	// have an idea of when we should hear back from them - else the idle
	// timeout could fire when we were only half done sending the blocks.
	if numAdded > 0 {
		<-doneChan
	}
}

// OnGetBlocks is invoked when a peer receives a getblocks
// message.
func (sp *serverPeer) OnGetBlocks(_ *peer.Peer, msg *wire.MsgGetBlocks) {
	// Find the most recent known block in the best chain based on the block
	// locator and fetch all of the block hashes after it until either
	// wire.MaxBlocksPerMsg have been fetched or the provided stop hash is
	// encountered.
	//
	// Use the block after the genesis block if no other blocks in the
	// provided locator are known.  This does mean the client will start
	// over with the genesis block if unknown block locators are provided.
	//
	// This mirrors the behavior in the reference implementation.
	chain := sp.server.chain
	hashList := chain.LocateBlocks(msg.BlockLocatorHashes, &msg.HashStop,
		wire.MaxBlocksPerMsg) // from the start node to hash stop node or max blockhash

	// Generate inventory message.
	invMsg := wire.NewMsgInv()
	for i := range hashList {
		iv := wire.NewInvVect(wire.InvTypeBlock, &hashList[i])
		invMsg.AddInvVect(iv)
	}

	// Send the inventory message if there is anything to send.
	if len(invMsg.InvList) > 0 {
		invListLen := len(invMsg.InvList)
		if invListLen == wire.MaxBlocksPerMsg {
			// Intentionally use a copy of the final hash so there
			// is not a reference into the inventory slice which
			// would prevent the entire slice from being eligible
			// for GC as soon as it's sent.
			continueHash := invMsg.InvList[invListLen-1].Hash
			sp.continueHash = &continueHash // the last one hash in the inv message
		}
		sp.QueueMessage(invMsg, nil)
	}
}

// OnGetHeaders is invoked when a peer receives a getheaders
// message.
func (sp *serverPeer) OnGetHeaders(_ *peer.Peer, msg *wire.MsgGetHeaders) {
	// Ignore getheaders requests if not in sync.
	if !sp.server.syncManager.IsCurrent() {
		//	todo (ABE) :check whether we are current, if we are not current, it means that we are busing in syning from other peers,
		//	todo (ABE) : and will not answer this GetHeader request with data.
		return
	}

	// Find the most recent known block in the best chain based on the block
	// locator and fetch all of the headers after it until either
	// wire.MaxBlockHeadersPerMsg have been fetched or the provided stop
	// hash is encountered.
	//
	// Use the block after the genesis block if no other blocks in the
	// provided locator are known.  This does mean the client will start
	// over with the genesis block if unknown block locators are provided.
	//
	// This mirrors the behavior in the reference implementation.
	chain := sp.server.chain
	headers := chain.LocateHeaders(msg.BlockLocatorHashes, &msg.HashStop)

	// Send found headers to the requesting peer.
	blockHeaders := make([]*wire.BlockHeader, len(headers))
	for i := range headers {
		blockHeaders[i] = &headers[i]
	}
	sp.QueueMessage(&wire.MsgHeaders{Headers: blockHeaders}, nil)
}

// OnFeeFilter is invoked when a peer receives a feefilter message and
// is used by remote peers to request that no transactions which have a fee rate
// lower than provided value are inventoried to them.  The peer will be
// disconnected if an invalid fee filter value is provided.
func (sp *serverPeer) OnFeeFilter(_ *peer.Peer, msg *wire.MsgFeeFilter) {
	// Check that the passed minimum fee is a valid amount.
	if msg.MinFee < 0 || msg.MinFee > int64(abeutil.MaxNeutrino) {
		peerLog.Debugf("Peer %v sent an invalid feefilter '%v' -- "+
			"disconnecting", sp, abeutil.Amount(msg.MinFee))
		sp.Disconnect()
		return
	}

	atomic.StoreInt64(&sp.feeFilter, msg.MinFee)
}

// OnGetAddr is invoked when a peer receives a getaddr Abelian message
// and is used to provide the peer with known addresses from the address
// manager.
func (sp *serverPeer) OnGetAddr(_ *peer.Peer, msg *wire.MsgGetAddr) {
	// Don't return any addresses when running on the simulation test
	// network.  This helps prevent the network from becoming another
	// public test network since it will not be able to learn about other
	// peers that have not specifically been provided.
	if cfg.SimNet {
		return
	}

	// Do not accept getaddr requests from outbound peers.  This reduces
	// fingerprinting attacks.
	if !sp.Inbound() {
		peerLog.Debugf("Ignoring getaddr request from outbound peer "+
			"%v", sp)
		return
	}

	// Only allow one getaddr request per connection to discourage
	// address stamping of inv announcements.
	if sp.sentAddrs {
		peerLog.Debugf("Ignoring repeated getaddr request from peer "+
			"%v", sp)
		return
	}
	sp.sentAddrs = true

	// Get the current known addresses from the address manager.
	addrCache := sp.server.addrManager.NetAddressCache()

	// Push the addresses.
	sp.pushAddrMsg(addrCache)
}

// OnAddr is invoked when a peer receives an addr Abelian message and is
// used to notify the server about advertised addresses.
func (sp *serverPeer) OnAddr(_ *peer.Peer, msg *wire.MsgAddr) {
	// Ignore addresses when running on the simulation test network.  This
	// helps prevent the network from becoming another public test network
	// since it will not be able to learn about other peers that have not
	// specifically been provided.
	if cfg.SimNet {
		return
	}

	// A message that has no addresses is invalid.
	if len(msg.AddrList) == 0 {
		peerLog.Errorf("Command [%s] from %s does not contain any addresses",
			msg.Command(), sp.Peer)
		sp.Disconnect()
		return
	}

	for _, na := range msg.AddrList {
		// Don't add more address if we're disconnecting.
		if !sp.Connected() {
			return
		}

		// Set the timestamp to 5 days ago if it's more than 24 hours
		// in the future so this address is one of the first to be
		// removed when space is needed.
		now := time.Now()
		if na.Timestamp.After(now.Add(time.Minute * 10)) {
			na.Timestamp = now.Add(-1 * time.Hour * 24 * 5)
		}

		// Add address to known addresses for this peer.
		sp.addKnownAddresses([]*wire.NetAddress{na})
	}

	// Add addresses to server address manager.  The address manager handles
	// the details of things such as preventing duplicate addresses, max
	// addresses, and last seen updates.
	// XXX bitcoind gives a 2 hour time penalty here, do we want to do the
	// same?
	sp.server.addrManager.AddAddresses(msg.AddrList, sp.NA())
}

// OnRead is invoked when a peer receives a message and it is used to update
// the bytes received by the server.
func (sp *serverPeer) OnRead(_ *peer.Peer, bytesRead int, msg wire.Message, err error) {
	sp.server.AddBytesReceived(uint64(bytesRead))
}

// OnWrite is invoked when a peer sends a message and it is used to update
// the bytes sent by the server.
func (sp *serverPeer) OnWrite(_ *peer.Peer, bytesWritten int, msg wire.Message, err error) {
	sp.server.AddBytesSent(uint64(bytesWritten))
}

// OnNotFound is invoked when a peer sends a notfound message.
func (sp *serverPeer) OnNotFound(p *peer.Peer, msg *wire.MsgNotFound) {
	if !sp.Connected() {
		return
	}

	var numBlocks, numTxns uint32
	for _, inv := range msg.InvList {
		switch inv.Type {
		case wire.InvTypeBlock:
			numBlocks++
		case wire.InvTypeWitnessBlock:
			numBlocks++
			peerLog.Debugf("Witness block %s notfound message from %s, disconnecting...", inv.Hash.String(), sp)
			sp.Disconnect()
			return
		case wire.InvTypeTx:
			numTxns++
		case wire.InvTypeWitnessTx:
			numTxns++
		default:
			peerLog.Debugf("Invalid inv type '%d' in notfound message from %s",
				inv.Type, sp)
			sp.Disconnect()
			return
		}
	}
	if numBlocks > 0 {
		blockStr := pickNoun(uint64(numBlocks), "block", "blocks")
		reason := fmt.Sprintf("%d %v not found", numBlocks, blockStr)
		if sp.addBanScore(20*numBlocks, 0, reason) {
			return
		}
	}
	if numTxns > 0 {
		txStr := pickNoun(uint64(numTxns), "transaction", "transactions")
		reason := fmt.Sprintf("%d %v not found", numBlocks, txStr)
		if sp.addBanScore(0, 10*numTxns, reason) {
			return
		}
	}

	sp.server.syncManager.QueueNotFound(msg, p)
}

// randomUint16Number returns a random uint16 in a specified input range.  Note
// that the range is in zeroth ordering; if you pass it 1800, you will get
// values from 0 to 1800.
func randomUint16Number(max uint16) uint16 {
	// In order to avoid modulo bias and ensure every possible outcome in
	// [0, max) has equal probability, the random number must be sampled
	// from a random source that has a range limited to a multiple of the
	// modulus.
	var randomNumber uint16
	var limitRange = (math.MaxUint16 / max) * max
	for {
		binary.Read(rand.Reader, binary.LittleEndian, &randomNumber)
		if randomNumber < limitRange {
			return (randomNumber % max)
		}
	}
}

// AddRebroadcastInventory adds 'iv' to the list of inventories to be
// rebroadcasted at random intervals until they show up in a block.
func (s *server) AddRebroadcastInventory(iv *wire.InvVect, data interface{}) {
	// Ignore if shutting down.
	if atomic.LoadInt32(&s.shutdown) != 0 {
		return
	}

	s.modifyRebroadcastInv <- broadcastInventoryAdd{invVect: iv, data: data}
}

// RemoveRebroadcastInventory removes 'iv' from the list of items to be
// rebroadcasted if present.
func (s *server) RemoveRebroadcastInventory(iv *wire.InvVect) {
	// Ignore if shutting down.
	if atomic.LoadInt32(&s.shutdown) != 0 {
		return
	}

	s.modifyRebroadcastInv <- broadcastInventoryDel(iv)
}

// relayTransactions generates and relays inventory vectors for all of the
// passed transactions to all connected peers.
func (s *server) relayTransactions(txns []*mempool.TxDescAbe) {
	for _, txD := range txns {
		iv := wire.NewInvVect(wire.InvTypeTx, txD.Tx.Hash())
		s.RelayInventory(iv, txD)
	}
}

// AnnounceNewTransactions generates and relays inventory vectors and notifies
// both websocket and getblocktemplate long poll clients of the passed
// transactions.  This function should be called whenever new transactions
// are added to the mempool.
//
//	todo(ABE):
func (s *server) AnnounceNewTransactions(txns []*mempool.TxDescAbe) {
	// Generate and relay inventory vectors for all newly accepted
	// transactions.
	s.relayTransactions(txns)

	// Notify both websocket and getblocktemplate long poll clients of all
	// newly accepted transactions.
	if s.rpcServer != nil {
		s.rpcServer.NotifyNewTransactionsAbe(txns)
	}
	if s.rpcServerGetWork != nil {
		s.rpcServerGetWork.NotifyNewTransactionsAbe(txns)
	}
}

// Transaction has one confirmation on the main chain. Now we can mark it as no
// longer needing rebroadcasting.
//
//	todo(ABE):
func (s *server) TransactionConfirmed(tx *abeutil.TxAbe) {
	// Rebroadcasting is only necessary when the RPC server is active.
	if s.rpcServer == nil {
		return
	}

	iv := wire.NewInvVect(wire.InvTypeTx, tx.Hash())
	s.RemoveRebroadcastInventory(iv)
}

// pushTxMsg sends a tx message for the provided transaction hash to the
// connected peer.  An error is returned if the transaction hash is not known.
func (s *server) pushTxMsg(sp *serverPeer, hash *chainhash.Hash, doneChan chan<- struct{},
	waitChan <-chan struct{}, encoding wire.MessageEncoding) error {

	var msg wire.Message
	msgCacheKey := fmt.Sprintf("tx_%s", hash)
	value, ok := s.communicationCache.Load(msgCacheKey)
	if wrappedMessage, hit := value.(*wire.WrappedMessage); ok && hit {
		wrappedMessage.Use()
		msg = wrappedMessage
	} else {
		// Attempt to fetch the requested transaction from the pool.  A
		// call could be made to check for existence first, but simply trying
		// to fetch a missing transaction results in the same behavior.
		tx, err := s.txMemPool.FetchTransaction(hash)
		if err != nil {
			peerLog.Tracef("Unable to fetch tx %v from transaction "+
				"pool: %v", hash, err)

			if doneChan != nil {
				doneChan <- struct{}{}
			}
			return err
		}
		wrappedTxMsg := wire.WrapMessage(tx.MsgTx())
		s.communicationCache.Store(msgCacheKey, wrappedTxMsg)
		wrappedTxMsg.Use()
		msg = wrappedTxMsg
	}

	// Once we have fetched data wait for any previous operation to finish.
	if waitChan != nil {
		<-waitChan
	}

	sp.QueueMessageWithEncoding(msg, doneChan, encoding)

	return nil
}

func (s *server) pushNeedSetResultMsg(sp *serverPeer, blockHash chainhash.Hash,
	txHashes []chainhash.Hash, encoding wire.MessageEncoding) error {

	block, err := sp.server.chain.BlockByHashAbe(&blockHash)
	if err != nil {
		sp.PushRejectMsg(wire.CmdNeedSet, wire.RejectInvalid, "invalid block hash", &blockHash, false)
		return err
	}
	originTxs := block.Transactions()
	txhashMap := make(map[chainhash.Hash]*abeutil.TxAbe)
	for i := 0; i < len(originTxs); i++ {
		txhash := originTxs[i].Hash()
		txhashMap[*txhash] = originTxs[i]
	}
	rtxs := make([]*wire.MsgTxAbe, len(txHashes))
	for i, txhash := range txHashes {
		rtxs[i] = txhashMap[txhash].MsgTx()
	}
	resMsg := wire.NewMsgNeedSetResult(blockHash, rtxs)

	sp.QueueMessageWithEncoding(resMsg, nil, encoding)
	//sp.QueueMessageWithEncoding(block.MsgBlock(), doneChan, encoding)
	//sp.PushRejectMsg(wire.CmdNeedSet, wire.RejectInvalid, "invalid block hash", &blockHash, false)

	return nil
}

// pushBlockMsg sends a block message for the provided block hash to the
// connected peer.  An error is returned if the block hash is not known.
//
//	todo(ABE):
func (s *server) pushBlockMsg(sp *serverPeer, hash *chainhash.Hash, doneChan chan<- struct{},
	waitChan <-chan struct{}, encoding wire.MessageEncoding) error {

	// Fetch the raw block bytes from the database.
	var blockBytes []byte
	err := sp.server.db.View(func(dbTx database.Tx) error {
		var err error
		blockBytes, err = dbTx.FetchBlock(hash)
		return err
	})
	if err != nil {
		peerLog.Tracef("Unable to fetch requested block hash %v: %v",
			hash, err)

		if doneChan != nil {
			doneChan <- struct{}{}
		}
		return err
	}

	// Deserialize the block.
	var msgBlock wire.MsgBlockAbe
	err = msgBlock.Deserialize(bytes.NewReader(blockBytes))
	if err != nil {
		peerLog.Tracef("Unable to deserialize requested block hash "+
			"%v: %v", hash, err)

		if doneChan != nil {
			doneChan <- struct{}{}
		}
		return err
	}

	// Once we have fetched data wait for any previous operation to finish.
	if waitChan != nil {
		<-waitChan
	}

	// We only send the channel for this message if we aren't sending
	// an inv straight after.
	//	todo(ABE): ?
	//  answer: the block may be sent in batches, use this variable to record the location of the next tranfer
	//         beacuse last Inv message just contain the last batches, so next batches will send a inv message
	var dc chan<- struct{}
	continueHash := sp.continueHash // the last hash
	// if it is nil or cur hash do not equal the continue hash, the sendInv will be false
	sendInv := continueHash != nil && continueHash.IsEqual(hash)
	if !sendInv { // if the sendInv is false, the the dc is doneChan else dc is nil
		dc = doneChan // and the dc is nil means that do not finish the request
	}
	//	todo (ABE): as the block is fetched from database, the witness may not be included. If so, regardless of encoding, no witness is provided.
	sp.QueueMessageWithEncoding(&msgBlock, dc, encoding)

	// When the peer requests the final block that was advertised in
	// response to a getblocks message which requested more blocks than
	// would fit into a single message, send it a new inventory message
	// to trigger it to issue another getblocks message for the next
	// batch of inventory.
	if sendInv { // if the sendInv is true, update the continueHash
		best := sp.server.chain.BestSnapshot()
		invMsg := wire.NewMsgInvSizeHint(1)
		iv := wire.NewInvVect(wire.InvTypeBlock, &best.Hash) // best block hash
		invMsg.AddInvVect(iv)                                //just contain a message
		sp.QueueMessage(invMsg, doneChan)
		sp.continueHash = nil
	}
	return nil
}

// server.cache wire.Message + []byte
func (s *server) pushBlockMsgAbe(sp *serverPeer, hash *chainhash.Hash, doneChan chan<- struct{},
	waitChan <-chan struct{}, encoding wire.MessageEncoding) error {
	var msg wire.Message
	msgCacheKey := fmt.Sprintf("block_%s", hash)
	value, ok := s.communicationCache.Load(msgCacheKey)
	if wrappedMessage, hit := value.(*wire.WrappedMessage); ok && hit {
		wrappedMessage.Use()
		msg = wrappedMessage
	} else {
		// Fetch the raw block bytes from the database.
		var blockBytes []byte
		var witnesses [][]byte
		err := sp.server.db.View(func(dbTx database.Tx) error {
			var err error
			blockBytes, witnesses, err = dbTx.FetchBlockAbe(hash)
			return err
		})
		if err != nil {
			peerLog.Tracef("Unable to fetch requested block hash %v: %v",
				hash, err)

<<<<<<< HEAD
	// Fetch the raw block bytes from the database.
	var blockBytes []byte
	var witnesses [][]byte
	err := sp.server.db.View(func(dbTx database.Tx) error {
		var err error
		if encoding == wire.BaseEncoding {
			blockBytes, err = dbTx.FetchBlockWithoutWitness(hash)
		} else {
			blockBytes, witnesses, err = dbTx.FetchBlockAbe(hash)
		}
		return err
	})
	if err != nil {
		peerLog.Tracef("Unable to fetch requested block hash %v: %v",
			hash, err)

		if doneChan != nil {
			doneChan <- struct{}{}
=======
			if doneChan != nil {
				doneChan <- struct{}{}
			}
			return err
>>>>>>> 049aec4d
		}

		var msgBlock wire.MsgBlockAbe
		// Deserialize the block.
		err = msgBlock.DeserializeNoWitness(bytes.NewReader(blockBytes))
		if err != nil {
			peerLog.Tracef("Unable to deserialize requested block hash "+
				"%v: %v", hash, err)

			if doneChan != nil {
				doneChan <- struct{}{}
			}
			return err
		}

<<<<<<< HEAD
	if len(witnesses) != 0 {
=======
>>>>>>> 049aec4d
		txs := msgBlock.Transactions
		for i := 0; i < len(txs); i++ {
			txs[i].TxWitness = witnesses[i][chainhash.HashSize:]
		}
<<<<<<< HEAD
=======
		wrappedBlockMsg := wire.WrapMessage(&msgBlock)
		s.communicationCache.Store(msgCacheKey, wrappedBlockMsg)
		wrappedBlockMsg.Use()
		msg = wrappedBlockMsg
>>>>>>> 049aec4d
	}

	// Once we have fetched data wait for any previous operation to finish.
	if waitChan != nil {
		<-waitChan
	}

	// We only send the channel for this message if we aren't sending
	// an inv straight after.
	//	todo(ABE): ?
	//  answer: the block may be sent in batches, use this variable to record the location of the next tranfer
	//         beacuse last Inv message just contain the last batches, so next batches will send a inv message
	var dc chan<- struct{}
	continueHash := sp.continueHash // the last hash
	// if it is nil or cur hash do not equal the continue hash, the sendInv will be false
	sendInv := continueHash != nil && continueHash.IsEqual(hash)
	if !sendInv { // if the sendInv is false, the the dc is doneChan else dc is nil
		dc = doneChan // and the dc is nil means that do not finish the request
	}
	//	todo (ABE): as the block is fetched from database, the witness may not be included. If so, regardless of encoding, no witness is provided.
<<<<<<< HEAD
	if encoding == wire.WitnessEncoding && !msgBlock.HasWitness() {
		peerLog.Debugf("Peer %v request witness block %v but we do not have witness", sp, hash.String())
		return errors.New("witness block not found")
	}
	sp.QueueMessageWithEncoding(&msgBlock, dc, encoding)
=======
	sp.QueueMessageWithEncoding(msg, dc, encoding)
>>>>>>> 049aec4d

	// When the peer requests the final block that was advertised in
	// response to a getblocks message which requested more blocks than
	// would fit into a single message, send it a new inventory message
	// to trigger it to issue another getblocks message for the next
	// batch of inventory.
	if sendInv { // if the sendInv is true, update the continueHash
		best := sp.server.chain.BestSnapshot()
		invMsg := wire.NewMsgInvSizeHint(1)
		iv := wire.NewInvVect(wire.InvTypeBlock, &best.Hash) // best block hash
		invMsg.AddInvVect(iv)                                //just contain a message
		sp.QueueMessage(invMsg, doneChan)
		sp.continueHash = nil
	}
	return nil
}

func (s *server) pushPrunedBlockMsg(sp *serverPeer, hash *chainhash.Hash, doneChan chan<- struct{},
	waitChan <-chan struct{}, encoding wire.MessageEncoding) error {

	// Fetch the raw block bytes from the database.
	var blockBytes []byte
	var witnessBytes [][]byte
	err := sp.server.db.View(func(dbTx database.Tx) error {
		var err error
		blockBytes, witnessBytes, err = dbTx.FetchBlockAbe(hash)
		return err
	})
	if err != nil {
		peerLog.Tracef("Unable to fetch requested block hash %v: %v",
			hash, err)

		if doneChan != nil {
			doneChan <- struct{}{}
		}
		return err
	}

	// Deserialize the block.
	var msgBlock wire.MsgBlockAbe
	err = msgBlock.DeserializeNoWitness(bytes.NewReader(blockBytes))
	if err != nil {
		peerLog.Tracef("Unable to deserialize requested block hash "+
			"%v: %v", hash, err)

		if doneChan != nil {
			doneChan <- struct{}{}
		}
		return err
	}

	if witnessBytes != nil {
		txs := msgBlock.Transactions
		for i := 0; i < len(txs); i++ {
			txs[i].TxWitness = witnessBytes[i][chainhash.HashSize:]
		}
	}

	msgPrunedBlock, err := wire.NewMsgBlockPrunedFromMsgBlockAbe(&msgBlock)
	if err != nil {
		peerLog.Tracef("Unable to deserialize requested block hash "+
			"%v: %v", hash, err)

		if doneChan != nil {
			doneChan <- struct{}{}
		}
		return err
	}

	// Once we have fetched data wait for any previous operation to finish.
	if waitChan != nil {
		<-waitChan
	}

	// We only send the channel for this message if we aren't sending
	// an inv straight after.
	//	todo(ABE): ?
	//  answer: the block may be sent in batches, use this variable to record the location of the next tranfer
	//         beacuse last Inv message just contain the last batches, so next batches will send a inv message
	var dc chan<- struct{}
	continueHash := sp.continueHash // the last hash
	// if it is nil or cur hash do not equal the continue hash, the sendInv will be false
	sendInv := continueHash != nil && continueHash.IsEqual(hash)
	if !sendInv { // if the sendInv is false, the the dc is doneChan else dc is nil
		dc = doneChan // and the dc is nil means that do not finish the request
	}
	//	todo (ABE): as the block is fetched from database, the witness may not be included. If so, regardless of encoding, no witness is provided.
	sp.QueueMessageWithEncoding(msgPrunedBlock, dc, encoding)

	return nil
}

// handleUpdatePeerHeight updates the heights of all peers who were known to
// announce a block we recently accepted.
func (s *server) handleUpdatePeerHeights(state *peerState, umsg updatePeerHeightsMsg) {
	state.forAllPeers(func(sp *serverPeer) {
		// The origin peer should already have the updated height.
		if sp.Peer == umsg.originPeer {
			return
		}

		// This is a pointer to the underlying memory which doesn't
		// change.
		latestBlkHash := sp.LastAnnouncedBlock()

		// Skip this peer if it hasn't recently announced any new blocks.
		if latestBlkHash == nil {
			return
		}

		// If the peer has recently announced a block, and this block
		// matches our newly accepted block, then update their block
		// height.
		if *latestBlkHash == *umsg.newHash {
			sp.UpdateLastBlockHeight(umsg.newHeight)
			sp.UpdateLastAnnouncedBlock(nil)
			if umsg.newHeight > sp.AnnouncedHeight() {
				sp.UpdateAnnouncedHeight(umsg.newHeight)
			}
		}
	})
}

// handleAddPeerMsg deals with adding new peers.  It is invoked from the
// peerHandler goroutine.
func (s *server) handleAddPeerMsg(state *peerState, sp *serverPeer) bool {
	if sp == nil || !sp.Connected() {
		return false
	}

	// Disconnect peers with unwanted user agents.
	if sp.HasUndesiredUserAgent(s.agentBlacklist, s.agentWhitelist) {
		sp.Disconnect()
		return false
	}

	// Ignore new peers if we're shutting down.
	if atomic.LoadInt32(&s.shutdown) != 0 {
		srvrLog.Infof("New peer %s ignored - server is shutting down", sp)
		sp.Disconnect()
		return false
	}

	// Disconnect banned peers.
	host, _, err := net.SplitHostPort(sp.Addr())
	if err != nil {
		srvrLog.Debugf("can't split hostport %v", err)
		sp.Disconnect()
		return false
	}
	if banEnd, ok := state.banned[host]; ok {
		if time.Now().Before(banEnd) {
			srvrLog.Debugf("Peer %s is banned for another %v - disconnecting",
				host, time.Until(banEnd))
			sp.Disconnect()
			return false
		}

		srvrLog.Infof("Peer %s is no longer banned", host)
		delete(state.banned, host)
	}

	// TODO: Check for max peers from a single IP.

	// Limit max number of total peers.
	if state.Count() >= cfg.MaxPeers {
		srvrLog.Infof("Max peers reached [%d] - disconnecting peer %s",
			cfg.MaxPeers, sp)
		sp.Disconnect()
		// TODO: how to handle permanent peers here?
		// they should be rescheduled.
		return false
	}

	// Add the new peer and start it.
	srvrLog.Debugf("New peer %s (Last block height: %v, Witness Service Height: %v)", sp, sp.LastBlock(),
		sp.WitnessServiceHeight())
	if sp.Inbound() {
		state.inboundPeers[sp.ID()] = sp
	} else {
		state.outboundGroups[netaddrmgr.GroupKey(sp.NA())]++
		if sp.persistent {
			state.persistentPeers[sp.ID()] = sp
		} else {
			state.outboundPeers[sp.ID()] = sp
		}
	}

	// Update the address' last seen time if the peer has acknowledged
	// our version and has sent us its version as well.
	if sp.VerAckReceived() && sp.VersionKnown() && sp.NA() != nil {
		s.addrManager.Connected(sp.NA())
	}

	// Signal the sync manager this peer is a new sync candidate.
	s.syncManager.NewPeer(sp.Peer)

	// Update the address manager and request known addresses from the
	// remote peer for outbound connections. This is skipped when running on
	// the simulation test network since it is only intended to connect to
	// specified peers and actively avoids advertising and connecting to
	// discovered peers.
	if !cfg.SimNet && !sp.Inbound() {
		// Advertise the local address when the server accepts incoming
		// connections and it believes itself to be close to the best
		// known tip.
		if !cfg.DisableListen && s.syncManager.IsCurrent() {
			// Get address that best matches.
			lna := s.addrManager.GetBestLocalAddress(sp.NA())
			if netaddrmgr.IsRoutable(lna) {
				// Filter addresses the peer already knows about.
				addresses := []*wire.NetAddress{lna}
				sp.pushAddrMsg(addresses)
			}
		}

		// Request known addresses if the server address manager needs more.
		if s.addrManager.NeedMoreNetAddresses() {
			sp.QueueMessage(wire.NewMsgGetAddr(), nil)
		}

		// Mark the address as a known good address.
		s.addrManager.Good(sp.NA())

	}

	return true
}

// handleDonePeerMsg deals with peers that have signalled they are done.  It is
// invoked from the peerHandler goroutine.
func (s *server) handleDonePeerMsg(state *peerState, sp *serverPeer) {
	var list map[int32]*serverPeer
	if sp.persistent {
		list = state.persistentPeers
	} else if sp.Inbound() {
		list = state.inboundPeers
	} else {
		list = state.outboundPeers
	}

	// Regardless of whether the peer was found in our list, we'll inform
	// our connection manager about the disconnection. This can happen if we
	// process a peer's `done` message before its `add`.
	if !sp.Inbound() {
		if sp.persistent {
			s.connManager.Disconnect(sp.connReq.ID())
		} else {
			s.connManager.Remove(sp.connReq.ID())
			go s.connManager.NewConnReq()
		}
	}

	if _, ok := list[sp.ID()]; ok {
		if !sp.Inbound() && sp.VersionKnown() {
			state.outboundGroups[netaddrmgr.GroupKey(sp.NA())]--
		}
		delete(list, sp.ID())
		srvrLog.Debugf("Removed peer %s", sp)
		return
	}
}

// handleBanPeerMsg deals with banning peers.  It is invoked from the
// peerHandler goroutine.
func (s *server) handleBanPeerMsg(state *peerState, sp *serverPeer) {
	host, _, err := net.SplitHostPort(sp.Addr())
	if err != nil {
		srvrLog.Debugf("can't split ban peer %s %v", sp.Addr(), err)
		return
	}
	direction := directionString(sp.Inbound())
	srvrLog.Infof("Banned peer %s (%s) for %v", host, direction,
		cfg.BanDuration)
	state.banned[host] = time.Now().Add(cfg.BanDuration)
}

// handleRelayInvMsg deals with relaying inventory to peers that are not already
// known to have it.  It is invoked from the peerHandler goroutine.
func (s *server) handleRelayInvMsg(state *peerState, msg relayMsg) {
	state.forAllPeers(func(sp *serverPeer) {
		if !sp.Connected() {
			return // Why the message can not pass there?
		}

		// If the inventory is a block and the peer prefers headers,
		// generate and send a headers message instead of an inventory
		// message.
		if msg.invVect.Type == wire.InvTypeBlock && sp.WantsHeaders() {
			blockHeader, ok := msg.data.(wire.BlockHeader)
			if !ok {
				peerLog.Warnf("Underlying data for headers" +
					" is not a block header")
				return
			}
			msgHeaders := wire.NewMsgHeaders()
			if err := msgHeaders.AddBlockHeader(&blockHeader); err != nil {
				peerLog.Errorf("Failed to add block"+
					" header: %v", err)
				return
			}
			sp.QueueMessage(msgHeaders, nil)
			return
		}

		if msg.invVect.Type == wire.InvTypeTx {
			// Don't relay the transaction to the peer when it has
			// transaction relaying disabled.
			if sp.relayTxDisabled() {
				return
			}

			txD, ok := msg.data.(*mempool.TxDescAbe) //the type must right
			if !ok {
				peerLog.Warnf("Underlying data for tx inv "+
					"relay is not a *mempool.TxDescAbe: %T",
					msg.data)
				return
			}

			// Don't relay the transaction if the transaction fee-per-kb
			// is less than the peer's feefilter.
			feeFilter := atomic.LoadInt64(&sp.feeFilter)
			if feeFilter > 0 && txD.FeePerKB < uint64(feeFilter) {
				peerLog.Warnf("Transaction fee-per-kb is less than peer's feefilter so that it is not relayed: %T",
					msg.data)
				return
			}

		}

		// Queue the inventory to be relayed with the next batch.
		// It will be ignored if the peer is already known to
		// have the inventory.
		// peerLog.Debugf("Send inv message type %s, hash %s to peer %s", msg.invVect.Type.String(), msg.invVect.Hash.String(), sp)
		sp.QueueInventory(msg.invVect)
	})
}

// handleBroadcastMsg deals with broadcasting messages to peers.  It is invoked
// from the peerHandler goroutine.
func (s *server) handleBroadcastMsg(state *peerState, bmsg *broadcastMsg) {
	state.forAllPeers(func(sp *serverPeer) {
		if !sp.Connected() {
			return
		}

		for _, ep := range bmsg.excludePeers {
			if sp == ep {
				return
			}
		}

		sp.QueueMessage(bmsg.message, nil)
	})
}

type getConnCountMsg struct {
	reply chan int32
}

type getPeersMsg struct {
	reply chan []*serverPeer
}

type getOutboundGroup struct {
	key   string
	reply chan int
}

type getAddedNodesMsg struct {
	reply chan []*serverPeer
}

type disconnectNodeMsg struct {
	cmp   func(*serverPeer) bool
	reply chan error
}

type connectNodeMsg struct {
	addr      string
	permanent bool
	reply     chan error
}

type removeNodeMsg struct {
	cmp   func(*serverPeer) bool
	reply chan error
}

// handleQuery is the central handler for all queries and commands from other
// goroutines related to peer state.
func (s *server) handleQuery(state *peerState, querymsg interface{}) {
	switch msg := querymsg.(type) {
	case getConnCountMsg:
		nconnected := int32(0)
		state.forAllPeers(func(sp *serverPeer) {
			if sp.Connected() {
				nconnected++
			}
		})
		msg.reply <- nconnected

	case getPeersMsg:
		peers := make([]*serverPeer, 0, state.Count())
		state.forAllPeers(func(sp *serverPeer) {
			if !sp.Connected() {
				return
			}
			peers = append(peers, sp)
		})
		msg.reply <- peers

	case connectNodeMsg:
		// TODO: duplicate oneshots?
		// Limit max number of total peers.
		if state.Count() >= cfg.MaxPeers {
			msg.reply <- errors.New("max peers reached")
			return
		}
		for _, peer := range state.persistentPeers {
			if peer.Addr() == msg.addr {
				if msg.permanent {
					msg.reply <- errors.New("peer already connected")
				} else {
					msg.reply <- errors.New("peer exists as a permanent peer")
				}
				return
			}
		}

		netAddr, err := addrStringToNetAddr(msg.addr)
		if err != nil {
			msg.reply <- err
			return
		}

		// TODO: if too many, nuke a non-perm peer.
		go s.connManager.Connect(&connmgr.ConnReq{
			Addr:      netAddr,
			Permanent: msg.permanent,
		})
		msg.reply <- nil
	case removeNodeMsg:
		found := disconnectPeer(state.persistentPeers, msg.cmp, func(sp *serverPeer) {
			// Keep group counts ok since we remove from
			// the list now.
			state.outboundGroups[netaddrmgr.GroupKey(sp.NA())]--
		})

		if found {
			msg.reply <- nil
		} else {
			msg.reply <- errors.New("peer not found")
		}
	case getOutboundGroup:
		count, ok := state.outboundGroups[msg.key]
		if ok {
			msg.reply <- count
		} else {
			msg.reply <- 0
		}
	// Request a list of the persistent (added) peers.
	case getAddedNodesMsg:
		// Respond with a slice of the relevant peers.
		peers := make([]*serverPeer, 0, len(state.persistentPeers))
		for _, sp := range state.persistentPeers {
			peers = append(peers, sp)
		}
		msg.reply <- peers
	case disconnectNodeMsg:
		// Check inbound peers. We pass a nil callback since we don't
		// require any additional actions on disconnect for inbound peers.
		found := disconnectPeer(state.inboundPeers, msg.cmp, nil)
		if found {
			msg.reply <- nil
			return
		}

		// Check outbound peers.
		found = disconnectPeer(state.outboundPeers, msg.cmp, func(sp *serverPeer) {
			// Keep group counts ok since we remove from
			// the list now.
			state.outboundGroups[netaddrmgr.GroupKey(sp.NA())]--
		})
		if found {
			// If there are multiple outbound connections to the same
			// ip:port, continue disconnecting them all until no such
			// peers are found.
			for found {
				found = disconnectPeer(state.outboundPeers, msg.cmp, func(sp *serverPeer) {
					state.outboundGroups[netaddrmgr.GroupKey(sp.NA())]--
				})
			}
			msg.reply <- nil
			return
		}

		msg.reply <- errors.New("peer not found")
	}
}

// disconnectPeer attempts to drop the connection of a targeted peer in the
// passed peer list. Targets are identified via usage of the passed
// `compareFunc`, which should return `true` if the passed peer is the target
// peer. This function returns true on success and false if the peer is unable
// to be located. If the peer is found, and the passed callback: `whenFound'
// isn't nil, we call it with the peer as the argument before it is removed
// from the peerList, and is disconnected from the server.
func disconnectPeer(peerList map[int32]*serverPeer, compareFunc func(*serverPeer) bool, whenFound func(*serverPeer)) bool {
	for addr, peer := range peerList {
		if compareFunc(peer) {
			if whenFound != nil {
				whenFound(peer)
			}

			// This is ok because we are not continuing
			// to iterate so won't corrupt the loop.
			delete(peerList, addr)
			peer.Disconnect()
			return true
		}
	}
	return false
}

// newPeerConfig returns the configuration for the given serverPeer.
func newPeerConfig(sp *serverPeer) *peer.Config {
	return &peer.Config{
		Listeners: peer.MessageListeners{
			OnVersion:       sp.OnVersion,
			OnVerAck:        sp.OnVerAck,
			OnTx:            sp.OnTx,
			OnBlock:         sp.OnBlock,
			OnPrunedBlock:   sp.OnPrunedBlock,
			OnNeedSet:       sp.OnNeedSet,
			OnNeedSetResult: sp.OnNeedSetResult,
			OnInv:           sp.OnInv,
			OnHeaders:       sp.OnHeaders,
			OnGetData:       sp.OnGetData,
			OnGetBlocks:     sp.OnGetBlocks,
			OnGetHeaders:    sp.OnGetHeaders,
			OnFeeFilter:     sp.OnFeeFilter,
			OnGetAddr:       sp.OnGetAddr,
			OnAddr:          sp.OnAddr,
			OnRead:          sp.OnRead,
			OnWrite:         sp.OnWrite,
			OnNotFound:      sp.OnNotFound,

			// Note: The reference client currently bans peers that send alerts
			// not signed with its key.  We could verify against their key, but
			// since the reference client is currently unwilling to support
			// other implementations' alert messages, we will not relay theirs.
			OnAlert: nil,
		},
<<<<<<< HEAD
		NewestBlock:       sp.newestBlock,
		HostToNetAddress:  sp.server.addrManager.HostToNetAddress,
		Proxy:             cfg.Proxy,
		UserAgentName:     userAgentName,
		UserAgentVersion:  userAgentVersion,
		UserAgentComments: cfg.UserAgentComments,
		ChainParams:       sp.server.chainParams,
		Services:          sp.server.services,
		DisableRelayTx:    cfg.BlocksOnly,
		ProtocolVersion:   peer.MaxProtocolVersion,
		TrickleInterval:   cfg.TrickleInterval,
		Chain:             sp.server.chain,
=======
		NewestBlock:        sp.newestBlock,
		HostToNetAddress:   sp.server.addrManager.HostToNetAddress,
		Proxy:              cfg.Proxy,
		UserAgentName:      userAgentName,
		UserAgentVersion:   userAgentVersion,
		UserAgentComments:  cfg.UserAgentComments,
		ChainParams:        sp.server.chainParams,
		Services:           sp.server.services,
		DisableRelayTx:     cfg.BlocksOnly,
		ProtocolVersion:    peer.MaxProtocolVersion,
		TrickleInterval:    cfg.TrickleInterval,
		CommunicationCache: &sp.server.communicationCache,
>>>>>>> 049aec4d
	}
}

// inboundPeerConnected is invoked by the connection manager when a new inbound
// connection is established.  It initializes a new inbound server peer
// instance, associates it with the connection, and starts a goroutine to wait
// for disconnection.
func (s *server) inboundPeerConnected(conn net.Conn) {
	sp := newServerPeer(s, false)
	sp.isWhitelisted = isWhitelisted(conn.RemoteAddr())
	sp.Peer = peer.NewInboundPeer(newPeerConfig(sp))
	sp.AssociateConnection(conn)
	go s.peerDoneHandler(sp)
}

// outboundPeerConnected is invoked by the connection manager when a new
// outbound connection is established.  It initializes a new outbound server
// peer instance, associates it with the relevant state such as the connection
// request instance and the connection itself, and finally notifies the address
// manager of the attempt.
func (s *server) outboundPeerConnected(c *connmgr.ConnReq, conn net.Conn) {
	// create a serverPeer containing Peer
	sp := newServerPeer(s, c.Permanent)
	p, err := peer.NewOutboundPeer(newPeerConfig(sp), c.Addr.String())
	if err != nil {
		srvrLog.Debugf("Cannot create outbound peer %s: %v", c.Addr, err)
		if c.Permanent {
			s.connManager.Disconnect(c.ID())
		} else {
			s.connManager.Remove(c.ID())
			go s.connManager.NewConnReq()
		}
		return
	}
	sp.Peer = p
	sp.connReq = c // binding the conn and sp
	sp.isWhitelisted = isWhitelisted(conn.RemoteAddr())
	sp.AssociateConnection(conn)
	go s.peerDoneHandler(sp) //send or receive some signs when peer disconnect
}

// peerDoneHandler handles peer disconnects by notifiying the server that it's
// done along with other performing other desirable cleanup.
func (s *server) peerDoneHandler(sp *serverPeer) {
	sp.WaitForDisconnect() // wait for signs meaning peer disconnect
	s.donePeers <- sp      // the other endpoint of this channel is server.peerHandler

	// Only tell sync manager we are gone if we ever told it we existed.
	if sp.VerAckReceived() { // utility the "true" of readremoteVersionMsg
		s.syncManager.DonePeer(sp.Peer) // send a sign to syncManager to stop the sync process

		// Evict any remaining orphans that were sent by the peer.
		numEvicted := s.txMemPool.RemoveOrphansByTag(mempool.Tag(sp.ID()))
		if numEvicted > 0 {
			txmpLog.Debugf("Evicted %d %s from peer %v (id %d)",
				numEvicted, pickNoun(numEvicted, "orphan",
					"orphans"), sp, sp.ID())
		}
	}
	close(sp.quit) // send a sign to server, the other endpoint of this channel is server.peerHandler
}

// peerHandler is used to handle peer operations such as adding and removing
// peers to and from the server, banning peers, and broadcasting messages to
// peers.  It must be run in a goroutine.
func (s *server) peerHandler() {
	// Start the address manager and sync manager, both of which are needed
	// by peers.  This is done here since their lifecycle is closely tied
	// to this handler and rather than adding more channels to sychronize
	// things, it's easier and slightly faster to simply start and stop them
	// in this handler.
	s.addrManager.Start() // address manager, not containing transports
	s.syncManager.Start() // data sync between peers

	srvrLog.Tracef("Starting peer handler")

	state := &peerState{
		inboundPeers:    make(map[int32]*serverPeer),
		persistentPeers: make(map[int32]*serverPeer),
		outboundPeers:   make(map[int32]*serverPeer),
		banned:          make(map[string]time.Time),
		outboundGroups:  make(map[string]int),
	}

	if !cfg.DisableDNSSeed {
		// Add peers discovered through DNS to the address manager.
		connmgr.SeedFromDNS(activeNetParams.Params, defaultRequiredServices,
			abecLookup, func(addrs []*wire.NetAddress) {
				//	todo (ABE): 20210731
				// Bitcoind uses a lookup of the dns seeder here. This
				// is rather strange since the values looked up by the
				// DNS seed lookups will vary quite a lot.
				// to replicate this behaviour we put all addresses as
				// having come from the first one.
				s.addrManager.AddAddresses(addrs, addrs[0])
			})
	}

	// todo(ABE): why here is "go s.connManager.Start()" rather than "s.connManager.Start()"
	// osy: When the node is closed, need to handle the network source, if the conn manager also close, the source will be can not control
	go s.connManager.Start() // connect manager depending the peeraddress

out:
	for {
		select {
		// New peers connected to the server.
		case p := <-s.newPeers:
			s.handleAddPeerMsg(state, p)

		// Disconnected peers.
		case p := <-s.donePeers:
			s.handleDonePeerMsg(state, p)

		// Block accepted in mainchain or orphan, update peer height.
		case umsg := <-s.peerHeightsUpdate:
			s.handleUpdatePeerHeights(state, umsg)

		// Peer to ban.
		case p := <-s.banPeers:
			s.handleBanPeerMsg(state, p)

		// New inventory to potentially be relayed to other peers.
		case invMsg := <-s.relayInv: //relay to other peers
			s.handleRelayInvMsg(state, invMsg)

		// Message to broadcast to all connected peers except those
		// which are excluded by the message.
		case bmsg := <-s.broadcast:
			s.handleBroadcastMsg(state, &bmsg)

		case qmsg := <-s.query:
			s.handleQuery(state, qmsg)

		case <-s.quit:
			// Disconnect all peers on server shutdown.
			state.forAllPeers(func(sp *serverPeer) {
				srvrLog.Tracef("Shutdown peer %s", sp)
				sp.Disconnect()
			})
			break out
		}
	}

	s.connManager.Stop()
	s.syncManager.Stop()
	s.addrManager.Stop()

	// Drain channels before exiting so nothing is left waiting around
	// to send.
cleanup:
	for {
		select {
		case <-s.newPeers:
		case <-s.donePeers:
		case <-s.peerHeightsUpdate:
		case <-s.relayInv:
		case <-s.broadcast:
		case <-s.query:
		default:
			break cleanup
		}
	}
	s.wg.Done()
	srvrLog.Tracef("Peer handler done")
}

// AddPeer adds a new peer that has already been connected to the server.
func (s *server) AddPeer(sp *serverPeer) {
	s.newPeers <- sp
}

// BanPeer bans a peer that has already been connected to the server by ip.
func (s *server) BanPeer(sp *serverPeer) {
	s.banPeers <- sp
}

// RelayInventory relays the passed inventory vector to all connected peers
// that are not already known to have it.
func (s *server) RelayInventory(invVect *wire.InvVect, data interface{}) {
	//if invVect.Type==wire.InvTypeTx || invVect.Type==wire.InvTypeWitnessTx{
	//	fmt.Printf("relay a transaction with hash : %v\n",invVect.Hash)
	//	fmt.Printf("And the value is : %v\n",data)
	//}
	s.relayInv <- relayMsg{invVect: invVect, data: data}
}

// BroadcastMessage sends msg to all peers currently connected to the server
// except those in the passed peers to exclude.
func (s *server) BroadcastMessage(msg wire.Message, exclPeers ...*serverPeer) {
	// XXX: Need to determine if this is an alert that has already been
	// broadcast and refrain from broadcasting again.
	bmsg := broadcastMsg{message: msg, excludePeers: exclPeers}
	s.broadcast <- bmsg
}

// ConnectedCount returns the number of currently connected peers.
func (s *server) ConnectedCount() int32 {
	replyChan := make(chan int32)

	s.query <- getConnCountMsg{reply: replyChan}

	return <-replyChan
}

// OutboundGroupCount returns the number of peers connected to the given
// outbound group key.
func (s *server) OutboundGroupCount(key string) int {
	replyChan := make(chan int)
	s.query <- getOutboundGroup{key: key, reply: replyChan}
	return <-replyChan
}

// AddBytesSent adds the passed number of bytes to the total bytes sent counter
// for the server.  It is safe for concurrent access.
func (s *server) AddBytesSent(bytesSent uint64) {
	atomic.AddUint64(&s.bytesSent, bytesSent)
}

// AddBytesReceived adds the passed number of bytes to the total bytes received
// counter for the server.  It is safe for concurrent access.
func (s *server) AddBytesReceived(bytesReceived uint64) {
	atomic.AddUint64(&s.bytesReceived, bytesReceived)
}

// NetTotals returns the sum of all bytes received and sent across the network
// for all peers.  It is safe for concurrent access.
func (s *server) NetTotals() (uint64, uint64) {
	return atomic.LoadUint64(&s.bytesReceived),
		atomic.LoadUint64(&s.bytesSent)
}

// UpdatePeerHeights updates the heights of all peers who have have announced
// the latest connected main chain block, or a recognized orphan. These height
// updates allow us to dynamically refresh peer heights, ensuring sync peer
// selection has access to the latest block heights for each peer.
func (s *server) UpdatePeerHeights(latestBlkHash *chainhash.Hash, latestHeight int32, updateSource *peer.Peer) {
	s.peerHeightsUpdate <- updatePeerHeightsMsg{
		newHash:    latestBlkHash,
		newHeight:  latestHeight,
		originPeer: updateSource,
	}
}

// rebroadcastHandler keeps track of user submitted inventories that we have
// sent out but have not yet made it into a block. We periodically rebroadcast
// them in case our peers restarted or otherwise lost track of them.
func (s *server) rebroadcastHandler() {
	// Wait 5 min before first tx rebroadcast.
	timer := time.NewTimer(5 * time.Minute) //5 minute
	pendingInvs := make(map[wire.InvVect]interface{})

out:
	for {
		select {
		case riv := <-s.modifyRebroadcastInv:
			switch msg := riv.(type) {
			// Incoming InvVects are added to our map of RPC txs.
			case broadcastInventoryAdd:
				pendingInvs[*msg.invVect] = msg.data

			// When an InvVect has been added to a block, we can
			// now remove it, if it was present.
			case broadcastInventoryDel:
				delete(pendingInvs, *msg)
			}

		case <-timer.C:
			// Any inventory we have has not made it into a block
			// yet. We periodically resubmit them until they have.
			for iv, data := range pendingInvs {
				ivCopy := iv
				s.RelayInventory(&ivCopy, data)
			}

			// Process at a random time up to 30mins (in seconds)
			// in the future.
			timer.Reset(time.Second *
				time.Duration(randomUint16Number(1800)))

		case <-s.quit:
			break out
		}
	}

	timer.Stop()

	// Drain channels before exiting so nothing is left waiting around
	// to send.
cleanup:
	for {
		select {
		case <-s.modifyRebroadcastInv:
		default:
			break cleanup
		}
	}
	s.wg.Done()
}

// Start begins accepting connections from peers.
func (s *server) Start() {
	// Already started?
	if atomic.AddInt32(&s.started, 1) != 1 {
		return
	}

	srvrLog.Trace("Starting server")

	// Server startup time. Used for the uptime command for uptime calculation.
	s.startupTime = time.Now().Unix()

	// Start the peer handler which in turn starts the address and block
	// managers.
	s.wg.Add(1)
	go s.peerHandler() //about three key start :peer addrManager syncManager connManager

	if s.nat != nil {
		s.wg.Add(1)
		go s.upnpUpdateThread()
	}

	if !cfg.DisableRPC {
		s.wg.Add(1)

		// Start the rebroadcastHandler, which ensures user tx received by
		// the RPC server are rebroadcast until being included in a block.
		go s.rebroadcastHandler()

		s.rpcServer.Start()
	}

	if cfg.EnableGetWorkRPC {
		s.rpcServerGetWork.Start()
	}

	// Start the CPU miner if generation is enabled.
	if cfg.Generate {
		s.cpuMiner.Start() //if the config contains mining flag, then start mining
	}

	//	Start the external miner is external generation is enabled.
	if cfg.ExternalGenerate {
		s.externalMiner.Start()
	}
}

// Stop gracefully shuts down the server by stopping and disconnecting all
// peers and the main listener.
func (s *server) Stop() error {
	// Make sure this only happens once.
	if atomic.AddInt32(&s.shutdown, 1) != 1 {
		srvrLog.Infof("Server is already in the process of shutting down")
		return nil
	}

	srvrLog.Warnf("Server shutting down")

	// Stop the CPU miner if needed
	s.cpuMiner.Stop()

	// Stop the external mining if needed
	s.externalMiner.Stop()

	// Shutdown the RPC server if it's not disabled.
	if !cfg.DisableRPC {
		s.rpcServer.Stop()
	}
	if cfg.EnableGetWorkRPC {
		s.rpcServerGetWork.Stop()
	}

	// Save fee estimator state in the database.
	s.db.Update(func(tx database.Tx) error {
		metadata := tx.Metadata()
		metadata.Put(mempool.EstimateFeeDatabaseKey, s.feeEstimator.Save())

		return nil
	})

	// Signal the remaining goroutines to quit.
	close(s.quit)
	return nil
}

// WaitForShutdown blocks until the main listener and peer handlers are stopped.
func (s *server) WaitForShutdown() {
	s.wg.Wait()
}

// ScheduleShutdown schedules a server shutdown after the specified duration.
// It also dynamically adjusts how often to warn the server is going down based
// on remaining duration.
func (s *server) ScheduleShutdown(duration time.Duration) {
	// Don't schedule shutdown more than once.
	if atomic.AddInt32(&s.shutdownSched, 1) != 1 {
		return
	}
	srvrLog.Warnf("Server shutdown in %v", duration)
	go func() {
		remaining := duration
		tickDuration := dynamicTickDuration(remaining)
		done := time.After(remaining)
		ticker := time.NewTicker(tickDuration)
	out:
		for {
			select {
			case <-done:
				ticker.Stop()
				s.Stop()
				break out
			case <-ticker.C:
				remaining = remaining - tickDuration
				if remaining < time.Second {
					continue
				}

				// Change tick duration dynamically based on remaining time.
				newDuration := dynamicTickDuration(remaining)
				if tickDuration != newDuration {
					tickDuration = newDuration
					ticker.Stop()
					ticker = time.NewTicker(tickDuration)
				}
				srvrLog.Warnf("Server shutdown in %v", remaining)
			}
		}
	}()
}

// parseListeners determines whether each listen address is IPv4 and IPv6 and
// returns a slice of appropriate net.Addrs to listen on with TCP. It also
// properly detects addresses which apply to "all interfaces" and adds the
// address as both IPv4 and IPv6.
func parseListeners(addrs []string) ([]net.Addr, error) {
	netAddrs := make([]net.Addr, 0, len(addrs)*2)
	for _, addr := range addrs {
		host, _, err := net.SplitHostPort(addr)
		if err != nil {
			// Shouldn't happen due to already being normalized.
			return nil, err
		}

		// Empty host or host of * on plan9 is both IPv4 and IPv6.
		if host == "" || (host == "*" && runtime.GOOS == "plan9") {
			netAddrs = append(netAddrs, simpleAddr{net: "tcp4", addr: addr})
			netAddrs = append(netAddrs, simpleAddr{net: "tcp6", addr: addr})
			continue
		}

		// Strip IPv6 zone id if present since net.ParseIP does not
		// handle it.
		zoneIndex := strings.LastIndex(host, "%")
		if zoneIndex > 0 {
			host = host[:zoneIndex]
		}

		// Parse the IP.
		ip := net.ParseIP(host)
		if ip == nil {
			return nil, fmt.Errorf("'%s' is not a valid IP address", host)
		}

		// To4 returns nil when the IP is not an IPv4 address, so use
		// this determine the address type.
		if ip.To4() == nil {
			netAddrs = append(netAddrs, simpleAddr{net: "tcp6", addr: addr})
		} else {
			netAddrs = append(netAddrs, simpleAddr{net: "tcp4", addr: addr})
		}
	}
	return netAddrs, nil
}

func (s *server) upnpUpdateThread() {
	// Go off immediately to prevent code duplication, thereafter we renew
	// lease every 15 minutes.
	timer := time.NewTimer(0 * time.Second)
	lport, _ := strconv.ParseInt(activeNetParams.DefaultPort, 10, 16)
	first := true
out:
	for {
		select {
		case <-timer.C:
			// TODO: pick external port  more cleverly
			// TODO: know which ports we are listening to on an external net.
			// TODO: if specific listen port doesn't work then ask for wildcard
			// listen port?
			// XXX this assumes timeout is in seconds.
			listenPort, err := s.nat.AddPortMapping("tcp", int(lport), int(lport),
				"abec listen port", 20*60)
			if err != nil {
				srvrLog.Warnf("can't add UPnP port mapping: %v", err)
			}
			if first && err == nil {
				// TODO: look this up periodically to see if upnp domain changed
				// and so did ip.
				externalip, err := s.nat.GetExternalAddress()
				if err != nil {
					srvrLog.Warnf("UPnP can't get external address: %v", err)
					continue out
				}
				na := wire.NewNetAddressIPPort(externalip, uint16(listenPort),
					s.services)
				err = s.addrManager.AddLocalNetAddress(na, netaddrmgr.UpnpPrio)
				if err != nil {
					// XXX DeletePortMapping?
				}
				srvrLog.Warnf("Successfully bound via UPnP to %s", netaddrmgr.NetAddressKey(na))
				first = false
			}
			timer.Reset(time.Minute * 15)
		case <-s.quit:
			break out
		}
	}

	timer.Stop()

	if err := s.nat.DeletePortMapping("tcp", int(lport), int(lport)); err != nil {
		srvrLog.Warnf("unable to remove UPnP port mapping: %v", err)
	} else {
		srvrLog.Debugf("successfully disestablished UPnP port mapping")
	}

	s.wg.Done()
}

// setupRPCListeners returns a slice of listeners that are configured for use
// with the RPC server depending on the configuration settings for listen
// addresses and TLS.
func setupRPCListeners() ([]net.Listener, error) {
	// Setup TLS if not disabled.
	listenFunc := net.Listen
	if !cfg.DisableTLS {
		// Generate the TLS cert and key file if both don't already
		// exist.
		if !fileExists(cfg.RPCKey) && !fileExists(cfg.RPCCert) {
			err := genCertPair(cfg.RPCCert, cfg.RPCKey)
			if err != nil {
				return nil, err
			}
		}
		keypair, err := tls.LoadX509KeyPair(cfg.RPCCert, cfg.RPCKey)
		if err != nil {
			return nil, err
		}

		tlsConfig := tls.Config{
			Certificates: []tls.Certificate{keypair},
			MinVersion:   tls.VersionTLS12,
		}

		// Change the standard net.Listen function to the tls one.
		listenFunc = func(net string, laddr string) (net.Listener, error) {
			return tls.Listen(net, laddr, &tlsConfig)
		}
	}

	netAddrs, err := parseListeners(cfg.RPCListeners)
	if err != nil {
		return nil, err
	}

	listeners := make([]net.Listener, 0, len(netAddrs))
	for _, addr := range netAddrs {
		listener, err := listenFunc(addr.Network(), addr.String())
		if err != nil {
			rpcsLog.Warnf("Can't listen on %s: %v", addr, err)
			continue
		}
		listeners = append(listeners, listener)
	}

	return listeners, nil
}

// setupRPCListenersGetWork returns a slice of listeners that are configured for use
// with the RPC server for getwork depending on the configuration settings for listen
// addresses.
func setupRPCListenersGetWork() ([]net.Listener, error) {
	listenFunc := net.Listen
	netAddrs, err := parseListeners(cfg.RPCListenersGetWork)
	if err != nil {
		return nil, err
	}

	listeners := make([]net.Listener, 0, len(netAddrs))
	for _, addr := range netAddrs {
		listener, err := listenFunc(addr.Network(), addr.String())
		if err != nil {
			rpcsLog.Warnf("Can't listen on %s: %v", addr, err)
			continue
		}
		listeners = append(listeners, listener)
	}

	return listeners, nil
}

// newServer returns a new abec server configured to listen on addr for the
// abe network type specified by chainParams.  Use start to begin accepting
// connections from peers.
func newServer(listenAddrs, agentBlacklist, agentWhitelist []string,
	db database.DB, chainParams *chaincfg.Params,
	interrupt <-chan struct{}) (*server, error) {

	services := cfg.serviceFlag

	amgr := netaddrmgr.New(cfg.DataDir, abecLookup)

	var listeners []net.Listener
	var nat NAT
	if !cfg.DisableListen {
		var err error
		listeners, nat, err = initListeners(amgr, listenAddrs, services)
		if err != nil {
			return nil, err
		}
		if len(listeners) == 0 {
			return nil, errors.New("no valid listen address")
		}
	}

	if len(agentBlacklist) > 0 {
		srvrLog.Infof("User-agent blacklist %s", agentBlacklist)
	}
	if len(agentWhitelist) > 0 {
		srvrLog.Infof("User-agent whitelist %s", agentWhitelist)
	}

	s := server{
		chainParams:          chainParams,
		addrManager:          amgr,
		newPeers:             make(chan *serverPeer, cfg.MaxPeers),
		donePeers:            make(chan *serverPeer, cfg.MaxPeers),
		banPeers:             make(chan *serverPeer, cfg.MaxPeers),
		query:                make(chan interface{}),
		relayInv:             make(chan relayMsg, cfg.MaxPeers),
		broadcast:            make(chan broadcastMsg, cfg.MaxPeers),
		quit:                 make(chan struct{}),
		modifyRebroadcastInv: make(chan interface{}),
		peerHeightsUpdate:    make(chan updatePeerHeightsMsg),
		nat:                  nat,
		db:                   db,
		timeSource:           blockchain.NewMedianTime(),
		services:             services,
		sigCache:             txscript.NewSigCache(cfg.SigCacheMaxSize),
		hashCache:            txscript.NewHashCache(cfg.SigCacheMaxSize),
		witnessCache:         txscript.NewWitnessCache(cfg.WitnessCacheMaxSize),
		agentBlacklist:       agentBlacklist,
		agentWhitelist:       agentWhitelist,
		communicationCache:   sync.Map{},
	}

	// Create the transaction index if needed.
	// todo (abe): indexers should be finished later.
	var indexes []indexers.Indexer
	if cfg.TxIndex {
		indxLog.Info("Transaction index is still under construction.")
		// When txIndex is finished, uncomment the following code.
		//indxLog.Info("Transaction index is enabled")
		//
		s.txIndex = indexers.NewTxIndex(db)
		indexes = append(indexes, s.txIndex)
	}

	// Create an index manager if any of the optional indexes are enabled.
	var indexManager blockchain.IndexManager
	if len(indexes) > 0 {
		indexManager = indexers.NewManager(db, indexes)
	}

	// Merge given checkpoints with the default ones unless they are disabled.
	var checkpoints []chaincfg.Checkpoint
	if !cfg.DisableCheckpoints {
		checkpoints = mergeCheckpoints(s.chainParams.Checkpoints, cfg.addCheckpoints)
	}

	// Create a new block chain instance with the appropriate configuration.
	var err error
	s.chain, err = blockchain.New(&blockchain.Config{
		DB:           s.db,
		Interrupt:    interrupt,
		ChainParams:  s.chainParams,
		Checkpoints:  checkpoints,
		TimeSource:   s.timeSource,
		SigCache:     s.sigCache,
		WitnessCache: s.witnessCache,
		IndexManager: indexManager,
		HashCache:    s.hashCache,
	})
	if err != nil {
		return nil, err
	}

	// Search for a FeeEstimator state in the database. If none can be found
	// or if it cannot be loaded, create a new one.
	db.Update(func(tx database.Tx) error {
		metadata := tx.Metadata()
		feeEstimationData := metadata.Get(mempool.EstimateFeeDatabaseKey)
		if feeEstimationData != nil {
			// delete it from the database so that we don't try to restore the
			// same thing again somehow.
			metadata.Delete(mempool.EstimateFeeDatabaseKey)

			// If there is an error, log it and make a new fee estimator.
			var err error
			s.feeEstimator, err = mempool.RestoreFeeEstimator(feeEstimationData)

			if err != nil {
				peerLog.Errorf("Failed to restore fee estimator %v", err)
			}
		}

		return nil
	})

	// If no feeEstimator has been found, or if the one that has been found
	// is behind somehow, create a new one and start over.
	if s.feeEstimator == nil || s.feeEstimator.LastKnownHeight() != s.chain.BestSnapshot().Height {
		s.feeEstimator = mempool.NewFeeEstimator(
			mempool.DefaultEstimateFeeMaxRollback,
			mempool.DefaultEstimateFeeMinRegisteredBlocks)
	}

	if cfg.AllowDiskCacheTx {
		cacheTxFileName := filepath.Join(cfg.CacheTxDir, defaultCacheTxFilename)
		logDir, _ := filepath.Split(cacheTxFileName)

		// clean dirty data if shut down unexpectedly
		os.RemoveAll(cfg.CacheTxDir)
		err := os.MkdirAll(logDir, 0700)
		if err != nil {
			fmt.Fprintf(os.Stderr, "failed to create transaction cache directory: %v\n", err)
			os.Exit(1)
		}
		r, err := rotator.New(cacheTxFileName, 0, 0)
		if err != nil {
			fmt.Fprintf(os.Stderr, "failed to create file rotator: %v\n", err)
			os.Exit(1)
		}

		s.txCacheRotator = r
	}
	txC := mempool.Config{
		Policy: mempool.Policy{
			DisableRelayPriority: cfg.NoRelayPriority,
			AcceptNonStd:         cfg.RelayNonStd,
			FreeTxRelayLimit:     cfg.FreeTxRelayLimit,
			MaxOrphanTxs:         cfg.MaxOrphanTxs,
			MaxOrphanTxSize:      defaultMaxOrphanTxSize,
			MaxSigOpCostPerTx:    blockchain.MaxBlockSigOpsCost / 4,
			MinRelayTxFee:        cfg.minRelayTxFee,
			MaxTxVersion:         2,
			RejectReplacement:    cfg.RejectReplacement,
		},
		ChainParams: chainParams,
		//	todo(ABE):
		FetchUtxoView:     s.chain.FetchUtxoView,
		FetchUtxoRingView: s.chain.FetchUtxoRingView,
		BestHeight:        func() int32 { return s.chain.BestSnapshot().Height },
		MedianTimePast:    func() time.Time { return s.chain.BestSnapshot().MedianTime },
		CalcSequenceLock: func(tx *abeutil.Tx, view *blockchain.UtxoViewpoint) (*blockchain.SequenceLock, error) {
			return s.chain.CalcSequenceLock(tx, view, true)
		},
		IsDeploymentActive: s.chain.IsDeploymentActive,
		SigCache:           s.sigCache,
		HashCache:          s.hashCache,
		WitnessCache:       s.witnessCache,
		FeeEstimator:       s.feeEstimator,
		AllowDiskCacheTx:   cfg.AllowDiskCacheTx,
		TxCacheRotator:     s.txCacheRotator,
		CacheTxFileName:    filepath.Join(cfg.CacheTxDir, defaultCacheTxFilename),
	}
	s.txMemPool = mempool.New(&txC)
	//	todo: (EthashPoW)
	cfg.EthashConfig.BlockHeightStart = s.chainParams.BlockHeightEthashPoW
	cfg.EthashConfig.EpochLength = s.chainParams.EthashEpochLength
	s.ethash = ethash.New(cfg.EthashConfig)

	s.syncManager, err = syncmgr.New(&syncmgr.Config{
		NodeType:           cfg.nodeType,
		TrustLevel:         cfg.trustLevel,
		MaxReservedWitness: cfg.MaxReservedWitness,
		PeerNotifier:       &s,
		Chain:              s.chain,
		TxMemPool:          s.txMemPool,
		Ethash:             s.ethash, // todo: (EthashPoW)
		ChainParams:        s.chainParams,
		DisableCheckpoints: cfg.DisableCheckpoints,
		MaxPeers:           cfg.MaxPeers,
		FeeEstimator:       s.feeEstimator,
	})
	if err != nil {
		return nil, err
	}

	s.witnessManager, err = witnessmgr.New(&witnessmgr.Config{
		NodeType:           cfg.nodeType,
		TrustLevel:         cfg.trustLevel,
		MaxReservedWitness: cfg.MaxReservedWitness,
		Chain:              s.chain,
	})
	if err != nil {
		return nil, err
	}

	// Create the mining policy and block template generator based on the
	// configuration options.
	//
	// NOTE: The CPU miner relies on the mempool, so the mempool has to be
	// created before calling the function to create the CPU miner.
	policy := mining.Policy{
		BlockMinWeight:    cfg.BlockMinWeight,
		BlockMaxWeight:    cfg.BlockMaxWeight,
		BlockMinSize:      cfg.BlockMinSize,
		BlockMaxSize:      cfg.BlockMaxSize,
		BlockPrioritySize: cfg.BlockPrioritySize,
		TxMinFreeFee:      cfg.minRelayTxFee,
	}
	blockTemplateGenerator := mining.NewBlkTmplGenerator(&policy,
		s.chainParams, s.txMemPool, s.chain, s.timeSource,
		s.sigCache, s.hashCache, s.witnessCache)
	s.cpuMiner = cpuminer.New(&cpuminer.Config{
		ChainParams:            chainParams,
		Ethash:                 s.ethash, // todo: (EthashPoW)
		BlockTemplateGenerator: blockTemplateGenerator,
		MiningAddrs:            cfg.miningAddrs,
		//MiningAddrBytes:        cfg.miningAddrBytes,
		HashRateWatermark: cfg.HashRateWatermark,
		ProcessBlock:      s.syncManager.ProcessBlock,
		ConnectedCount:    s.ConnectedCount,
		IsCurrent:         s.syncManager.IsCurrent,
	})

	s.externalMiner = externalminer.New(&externalminer.Config{
		ChainParams:            chainParams,
		Ethash:                 s.ethash,
		BlockTemplateGenerator: blockTemplateGenerator,
		MiningAddrs:            cfg.miningAddrs,
		//MiningAddrBytes:        cfg.miningAddrBytes,
		ProcessBlock:   s.syncManager.ProcessBlock,
		ConnectedCount: s.ConnectedCount,
		IsCurrent:      s.syncManager.IsCurrent,
	})

	// Only setup a function to return new addresses to connect to when
	// not running in connect-only mode.  The simulation network is always
	// in connect-only mode since it is only intended to connect to
	// specified peers and actively avoid advertising and connecting to
	// discovered peers in order to prevent it from becoming a public test
	// network.
	var newAddressFunc func() (net.Addr, error)
	if !cfg.SimNet && len(cfg.ConnectPeers) == 0 {
		newAddressFunc = func() (net.Addr, error) {
			for tries := 0; tries < 100; tries++ {
				addr := s.addrManager.GetNetAddress() // to get the address of peer which can be connected
				if addr == nil {
					break
				}

				// Address will not be invalid, local or unroutable
				// because addrmanager rejects those on addition.
				// Just check that we don't already have an address
				// in the same group so that we are not connecting
				// to the same network segment at the expense of
				// others.
				key := netaddrmgr.GroupKey(addr.NetAddress())
				if s.OutboundGroupCount(key) != 0 {
					continue
				}

				// only allow recent nodes (10mins) after we failed 30
				// times
				if tries < 30 && time.Since(addr.LastAttempt()) < 10*time.Minute {
					continue
				}

				// allow nondefault ports after 50 failed tries.
				if tries < 50 && fmt.Sprintf("%d", addr.NetAddress().Port) !=
					activeNetParams.DefaultPort {
					continue
				}

				// Mark an attempt for the valid address.
				s.addrManager.Attempt(addr.NetAddress())

				addrString := netaddrmgr.NetAddressKey(addr.NetAddress())
				return addrStringToNetAddr(addrString)
			}

			return nil, errors.New("no valid connect address")
		}
	}

	// Create a connection manager.
	targetOutbound := defaultTargetOutbound
	if cfg.MaxPeers < targetOutbound {
		targetOutbound = cfg.MaxPeers
	}
	cmgr, err := connmgr.New(&connmgr.Config{
		Listeners:      listeners,
		OnAccept:       s.inboundPeerConnected,
		RetryDuration:  connectionRetryInterval,
		TargetOutbound: uint32(targetOutbound),
		Dial:           abecDial,
		OnConnection:   s.outboundPeerConnected, //handle with the process of connected
		GetNewAddress:  newAddressFunc,          // get the address of peer
	})
	if err != nil {
		return nil, err
	}
	s.connManager = cmgr

	// Start up persistent peers.
	permanentPeers := cfg.ConnectPeers
	if len(permanentPeers) == 0 {
		permanentPeers = cfg.AddPeers
	}
	for _, addr := range permanentPeers {
		netAddr, err := addrStringToNetAddr(addr)
		if err != nil {
			return nil, err
		}

		go s.connManager.Connect(&connmgr.ConnReq{
			Addr:      netAddr,
			Permanent: true,
		})
	}

	if !cfg.DisableRPC {
		// Setup listeners for the configured RPC listen addresses and
		// TLS settings.
		rpcListeners, err := setupRPCListeners()
		if err != nil {
			return nil, err
		}
		if len(rpcListeners) == 0 {
			return nil, errors.New("RPCS: No valid listen address")
		}

		s.rpcServer, err = newRPCServer(&rpcserverConfig{
			Listeners:   rpcListeners,
			StartupTime: s.startupTime,
			ConnMgr:     &rpcConnManager{&s},
			SyncMgr:     &rpcSyncMgr{&s, s.syncManager},
			TimeSource:  s.timeSource,
			Chain:       s.chain,
			ChainParams: chainParams,
			DB:          db,
			TxMemPool:   s.txMemPool,
			// todo: (EthashPoW) 202207
			Ethash:    s.ethash,
			Generator: blockTemplateGenerator,
			CPUMiner:  s.cpuMiner,
			// todo: 2023.05.11 At this moment, the ExternalMiner here is not used,
			// since we use rpcServerGetWork to respond the requests of getwork.
			ExternalMiner: s.externalMiner,
			TxIndex:       s.txIndex,
			FeeEstimator:  s.feeEstimator,
		})
		if err != nil {
			return nil, err
		}

		// Signal process shutdown when the RPC server requests it.
		go func() {
			<-s.rpcServer.RequestedProcessShutdown()
			shutdownRequestChannel <- struct{}{}
		}()
	}

	if cfg.EnableGetWorkRPC {
		// Setup listeners for the configured RPC listen addresses.
		rpcListeners, err := setupRPCListenersGetWork()
		if err != nil {
			return nil, err
		}
		if len(rpcListeners) == 0 {
			return nil, errors.New("RPCS: No valid listen address for getwork")
		}

		s.rpcServerGetWork, err = newRPCServer(&rpcserverConfig{
			Listeners:   rpcListeners,
			StartupTime: s.startupTime,
			ConnMgr:     &rpcConnManager{&s},
			SyncMgr:     &rpcSyncMgr{&s, s.syncManager},
			TimeSource:  s.timeSource,
			Chain:       s.chain,
			ChainParams: chainParams,
			DB:          db,
			TxMemPool:   s.txMemPool,
			// todo: (EthashPoW) 202207
			Ethash:        s.ethash,
			Generator:     blockTemplateGenerator,
			CPUMiner:      s.cpuMiner,
			ExternalMiner: s.externalMiner,
			TxIndex:       s.txIndex,
			FeeEstimator:  s.feeEstimator,
			Alias:         "getwork",
		})
		if err != nil {
			return nil, err
		}

		// Signal process shutdown when the RPC server requests it.
		go func() {
			<-s.rpcServerGetWork.RequestedProcessShutdown()
			shutdownRequestChannel <- struct{}{}
		}()
	}

	return &s, nil
}

// initListeners initializes the configured net listeners and adds any bound
// addresses to the address manager. Returns the listeners and a NAT interface,
// which is non-nil if UPnP is in use.
func initListeners(amgr *netaddrmgr.NetAddrManager, listenAddrs []string, services wire.ServiceFlag) ([]net.Listener, NAT, error) {
	// Listen for TCP connections at the configured addresses
	netAddrs, err := parseListeners(listenAddrs)
	if err != nil {
		return nil, nil, err
	}

	listeners := make([]net.Listener, 0, len(netAddrs))
	for _, addr := range netAddrs {
		listener, err := net.Listen(addr.Network(), addr.String())
		if err != nil {
			srvrLog.Warnf("Can't listen on %s: %v", addr, err)
			continue
		}
		listeners = append(listeners, listener)
	}

	var nat NAT
	if len(cfg.ExternalIPs) != 0 {
		defaultPort, err := strconv.ParseUint(activeNetParams.DefaultPort, 10, 16)
		if err != nil {
			srvrLog.Errorf("Can not parse default port %s for active chain: %v",
				activeNetParams.DefaultPort, err)
			return nil, nil, err
		}

		for _, sip := range cfg.ExternalIPs {
			eport := uint16(defaultPort)
			host, portstr, err := net.SplitHostPort(sip)
			if err != nil {
				// no port, use default.
				// todo: 20220427. if no port, then use a random port
				host = sip
			} else {
				port, err := strconv.ParseUint(portstr, 10, 16)
				if err != nil {
					srvrLog.Warnf("Can not parse port from %s for "+
						"externalip: %v", sip, err)
					continue
				}
				eport = uint16(port)
			}
			na, err := amgr.HostToNetAddress(host, eport, services)
			if err != nil {
				srvrLog.Warnf("Not adding %s as externalip: %v", sip, err)
				continue
			}

			err = amgr.AddLocalNetAddress(na, netaddrmgr.ManualPrio)
			if err != nil {
				amgrLog.Warnf("Skipping specified external IP: %v", err)
			}
		}
	} else {
		if cfg.Upnp {
			var err error
			nat, err = Discover()
			if err != nil {
				srvrLog.Warnf("Can't discover upnp: %v", err)
			}
			// nil nat here is fine, just means no upnp on network.
		}

		// Add bound addresses to address manager to be advertised to peers.
		for _, listener := range listeners {
			addr := listener.Addr().String()
			err := addLocalAddress(amgr, addr, services)
			if err != nil {
				amgrLog.Warnf("Skipping bound address %s: %v", addr, err)
			}
		}
	}

	return listeners, nat, nil
}

// addrStringToNetAddr takes an address in the form of 'host:port' and returns
// a net.Addr which maps to the original address with any host names resolved
// to IP addresses.  It also handles tor addresses properly by returning a
// net.Addr that encapsulates the address.
func addrStringToNetAddr(addr string) (net.Addr, error) {
	host, strPort, err := net.SplitHostPort(addr)
	if err != nil {
		return nil, err
	}

	port, err := strconv.Atoi(strPort)
	if err != nil {
		return nil, err
	}

	// Skip if host is already an IP address.
	if ip := net.ParseIP(host); ip != nil {
		return &net.TCPAddr{
			IP:   ip,
			Port: port,
		}, nil
	}

	// Tor addresses cannot be resolved to an IP, so just return an onion
	// address instead.
	if strings.HasSuffix(host, ".onion") {
		if cfg.NoOnion {
			return nil, errors.New("tor has been disabled")
		}

		return &onionAddr{addr: addr}, nil
	}

	// Attempt to look up an IP address associated with the parsed host.
	ips, err := abecLookup(host)
	if err != nil {
		return nil, err
	}
	if len(ips) == 0 {
		return nil, fmt.Errorf("no addresses found for %s", host)
	}

	return &net.TCPAddr{
		IP:   ips[0],
		Port: port,
	}, nil
}

// addLocalAddress adds an address that this node is listening on to the
// address manager so that it may be relayed to peers.
func addLocalAddress(addrMgr *netaddrmgr.NetAddrManager, addr string, services wire.ServiceFlag) error {
	host, portStr, err := net.SplitHostPort(addr)
	if err != nil {
		return err
	}
	port, err := strconv.ParseUint(portStr, 10, 16)
	if err != nil {
		return err
	}

	if ip := net.ParseIP(host); ip != nil && ip.IsUnspecified() {
		// If bound to unspecified address, advertise all local interfaces
		addrs, err := net.InterfaceAddrs()
		if err != nil {
			return err
		}

		for _, addr := range addrs {
			ifaceIP, _, err := net.ParseCIDR(addr.String())
			if err != nil {
				continue
			}

			// If bound to 0.0.0.0, do not add IPv6 interfaces and if bound to
			// ::, do not add IPv4 interfaces.
			if (ip.To4() == nil) != (ifaceIP.To4() == nil) {
				continue
			}

			netAddr := wire.NewNetAddressIPPort(ifaceIP, uint16(port), services)
			addrMgr.AddLocalNetAddress(netAddr, netaddrmgr.BoundPrio)
		}
	} else {
		netAddr, err := addrMgr.HostToNetAddress(host, uint16(port), services)
		if err != nil {
			return err
		}

		addrMgr.AddLocalNetAddress(netAddr, netaddrmgr.BoundPrio)
	}

	return nil
}

// dynamicTickDuration is a convenience function used to dynamically choose a
// tick duration based on remaining time.  It is primarily used during
// server shutdown to make shutdown warnings more frequent as the shutdown time
// approaches.
func dynamicTickDuration(remaining time.Duration) time.Duration {
	switch {
	case remaining <= time.Second*5:
		return time.Second
	case remaining <= time.Second*15:
		return time.Second * 5
	case remaining <= time.Minute:
		return time.Second * 15
	case remaining <= time.Minute*5:
		return time.Minute
	case remaining <= time.Minute*15:
		return time.Minute * 5
	case remaining <= time.Hour:
		return time.Minute * 15
	}
	return time.Hour
}

// isWhitelisted returns whether the IP address is included in the whitelisted
// networks and IPs.
func isWhitelisted(addr net.Addr) bool {
	if len(cfg.whitelists) == 0 {
		return false
	}

	host, _, err := net.SplitHostPort(addr.String())
	if err != nil {
		srvrLog.Warnf("Unable to SplitHostPort on '%s': %v", addr, err)
		return false
	}
	ip := net.ParseIP(host)
	if ip == nil {
		srvrLog.Warnf("Unable to parse IP '%s'", addr)
		return false
	}

	for _, ipnet := range cfg.whitelists {
		if ipnet.Contains(ip) {
			return true
		}
	}
	return false
}

// checkpointSorter implements sort.Interface to allow a slice of checkpoints to
// be sorted.
type checkpointSorter []chaincfg.Checkpoint

// Len returns the number of checkpoints in the slice.  It is part of the
// sort.Interface implementation.
func (s checkpointSorter) Len() int {
	return len(s)
}

// Swap swaps the checkpoints at the passed indices.  It is part of the
// sort.Interface implementation.
func (s checkpointSorter) Swap(i, j int) {
	s[i], s[j] = s[j], s[i]
}

// Less returns whether the checkpoint with index i should sort before the
// checkpoint with index j.  It is part of the sort.Interface implementation.
func (s checkpointSorter) Less(i, j int) bool {
	return s[i].Height < s[j].Height
}

// mergeCheckpoints returns two slices of checkpoints merged into one slice
// such that the checkpoints are sorted by height.  In the case the additional
// checkpoints contain a checkpoint with the same height as a checkpoint in the
// default checkpoints, the additional checkpoint will take precedence and
// overwrite the default one.
func mergeCheckpoints(defaultCheckpoints, additional []chaincfg.Checkpoint) []chaincfg.Checkpoint {
	// Create a map of the additional checkpoints to remove duplicates while
	// leaving the most recently-specified checkpoint.
	extra := make(map[int32]chaincfg.Checkpoint)
	for _, checkpoint := range additional {
		extra[checkpoint.Height] = checkpoint
	}

	// Add all default checkpoints that do not have an override in the
	// additional checkpoints.
	numDefault := len(defaultCheckpoints)
	checkpoints := make([]chaincfg.Checkpoint, 0, numDefault+len(extra))
	for _, checkpoint := range defaultCheckpoints {
		if _, exists := extra[checkpoint.Height]; !exists {
			checkpoints = append(checkpoints, checkpoint)
		}
	}

	// Append the additional checkpoints and return the sorted results.
	for _, checkpoint := range extra {
		checkpoints = append(checkpoints, checkpoint)
	}
	sort.Sort(checkpointSorter(checkpoints))
	return checkpoints
}

// HasUndesiredUserAgent determines whether the server should continue to pursue
// a connection with this peer based on its advertised user agent. It performs
// the following steps:
// 1) Reject the peer if it contains a blacklisted agent.
// 2) If no whitelist is provided, accept all user agents.
// 3) Accept the peer if it contains a whitelisted agent.
// 4) Reject all other peers.
func (sp *serverPeer) HasUndesiredUserAgent(blacklistedAgents,
	whitelistedAgents []string) bool {

	agent := sp.UserAgent()

	// First, if peer's user agent contains any blacklisted substring, we
	// will ignore the connection request.
	for _, blacklistedAgent := range blacklistedAgents {
		if strings.Contains(agent, blacklistedAgent) {
			srvrLog.Debugf("Ignoring peer %s, user agent "+
				"contains blacklisted user agent: %s", sp,
				agent)
			return true
		}
	}

	// If no whitelist is provided, we will accept all user agents.
	if len(whitelistedAgents) == 0 {
		return false
	}

	// Peer's user agent passed blacklist. Now check to see if it contains
	// one of our whitelisted user agents, if so accept.
	for _, whitelistedAgent := range whitelistedAgents {
		if strings.Contains(agent, whitelistedAgent) {
			return false
		}
	}

	// Otherwise, the peer's user agent was not included in our whitelist.
	// Ignore just in case it could stall the initial block download.
	srvrLog.Debugf("Ignoring peer %s, user agent: %s not found in "+
		"whitelist", sp, agent)

	return true
}<|MERGE_RESOLUTION|>--- conflicted
+++ resolved
@@ -1159,38 +1159,21 @@
 		var witnesses [][]byte
 		err := sp.server.db.View(func(dbTx database.Tx) error {
 			var err error
-			blockBytes, witnesses, err = dbTx.FetchBlockAbe(hash)
+			if encoding == wire.BaseEncoding {
+				blockBytes, err = dbTx.FetchBlockWithoutWitness(hash)
+			} else {
+				blockBytes, witnesses, err = dbTx.FetchBlockAbe(hash)
+			}
 			return err
 		})
 		if err != nil {
 			peerLog.Tracef("Unable to fetch requested block hash %v: %v",
 				hash, err)
 
-<<<<<<< HEAD
-	// Fetch the raw block bytes from the database.
-	var blockBytes []byte
-	var witnesses [][]byte
-	err := sp.server.db.View(func(dbTx database.Tx) error {
-		var err error
-		if encoding == wire.BaseEncoding {
-			blockBytes, err = dbTx.FetchBlockWithoutWitness(hash)
-		} else {
-			blockBytes, witnesses, err = dbTx.FetchBlockAbe(hash)
-		}
-		return err
-	})
-	if err != nil {
-		peerLog.Tracef("Unable to fetch requested block hash %v: %v",
-			hash, err)
-
-		if doneChan != nil {
-			doneChan <- struct{}{}
-=======
 			if doneChan != nil {
 				doneChan <- struct{}{}
 			}
 			return err
->>>>>>> 049aec4d
 		}
 
 		var msgBlock wire.MsgBlockAbe
@@ -1206,21 +1189,26 @@
 			return err
 		}
 
-<<<<<<< HEAD
-	if len(witnesses) != 0 {
-=======
->>>>>>> 049aec4d
-		txs := msgBlock.Transactions
-		for i := 0; i < len(txs); i++ {
-			txs[i].TxWitness = witnesses[i][chainhash.HashSize:]
-		}
-<<<<<<< HEAD
-=======
+		if len(witnesses) != 0 {
+			txs := msgBlock.Transactions
+			for i := 0; i < len(txs); i++ {
+				txs[i].TxWitness = witnesses[i][chainhash.HashSize:]
+			}
+		}
+
+		if encoding == wire.WitnessEncoding && !msgBlock.HasWitness() {
+			peerLog.Debugf("Peer %v request witness block %v but we do not have witness", sp, hash.String())
+			// Once we have fetched data wait for any previous operation to finish.
+			if waitChan != nil {
+				<-waitChan
+			}
+			return errors.New("witness block not found")
+		}
+
 		wrappedBlockMsg := wire.WrapMessage(&msgBlock)
 		s.communicationCache.Store(msgCacheKey, wrappedBlockMsg)
 		wrappedBlockMsg.Use()
 		msg = wrappedBlockMsg
->>>>>>> 049aec4d
 	}
 
 	// Once we have fetched data wait for any previous operation to finish.
@@ -1240,16 +1228,8 @@
 	if !sendInv { // if the sendInv is false, the the dc is doneChan else dc is nil
 		dc = doneChan // and the dc is nil means that do not finish the request
 	}
-	//	todo (ABE): as the block is fetched from database, the witness may not be included. If so, regardless of encoding, no witness is provided.
-<<<<<<< HEAD
-	if encoding == wire.WitnessEncoding && !msgBlock.HasWitness() {
-		peerLog.Debugf("Peer %v request witness block %v but we do not have witness", sp, hash.String())
-		return errors.New("witness block not found")
-	}
-	sp.QueueMessageWithEncoding(&msgBlock, dc, encoding)
-=======
+
 	sp.QueueMessageWithEncoding(msg, dc, encoding)
->>>>>>> 049aec4d
 
 	// When the peer requests the final block that was advertised in
 	// response to a getblocks message which requested more blocks than
@@ -1805,20 +1785,6 @@
 			// other implementations' alert messages, we will not relay theirs.
 			OnAlert: nil,
 		},
-<<<<<<< HEAD
-		NewestBlock:       sp.newestBlock,
-		HostToNetAddress:  sp.server.addrManager.HostToNetAddress,
-		Proxy:             cfg.Proxy,
-		UserAgentName:     userAgentName,
-		UserAgentVersion:  userAgentVersion,
-		UserAgentComments: cfg.UserAgentComments,
-		ChainParams:       sp.server.chainParams,
-		Services:          sp.server.services,
-		DisableRelayTx:    cfg.BlocksOnly,
-		ProtocolVersion:   peer.MaxProtocolVersion,
-		TrickleInterval:   cfg.TrickleInterval,
-		Chain:             sp.server.chain,
-=======
 		NewestBlock:        sp.newestBlock,
 		HostToNetAddress:   sp.server.addrManager.HostToNetAddress,
 		Proxy:              cfg.Proxy,
@@ -1830,8 +1796,8 @@
 		DisableRelayTx:     cfg.BlocksOnly,
 		ProtocolVersion:    peer.MaxProtocolVersion,
 		TrickleInterval:    cfg.TrickleInterval,
+		Chain:              sp.server.chain,
 		CommunicationCache: &sp.server.communicationCache,
->>>>>>> 049aec4d
 	}
 }
 
