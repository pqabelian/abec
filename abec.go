// Copyright (c) 2022-2023 The Abelian Foundation
// Use of this source code is governed by an ISC
// license that can be found in the LICENSE file.

package main

import (
	"fmt"
	"github.com/abesuite/abec/blockchain"
	"github.com/abesuite/abec/blockchain/indexers"
	"github.com/abesuite/abec/database"
	"github.com/abesuite/abec/limits"
	"github.com/abesuite/abec/mempool"
	"github.com/abesuite/abec/wire"
	"github.com/shirou/gopsutil/v3/mem"
	"net"
	"net/http"
	"os"
	"path/filepath"
	"runtime"
	"runtime/debug"
	"runtime/pprof"
	"strings"
)

const (
	// blockDbNamePrefix is the prefix for the block database name.  The
	// database type is appended to this value to form the full block
	// database name.
	blockDbNamePrefix = "blocks"
)

var (
	cfg *config
)

// winServiceMain is only invoked on Windows.  It detects when abec is running
// as a service and reacts accordingly.
var winServiceMain func() (bool, error)

// abecMain is the real main function for abec.  It is necessary to work around
// the fact that deferred functions do not run when os.Exit() is called.  The
// optional serverChan parameter is mainly used by the service code to be
// notified with the server once it is setup so it can gracefully stop it when
// requested from the service control manager.
func abecMain(serverChan chan<- *server) error {
	// Load configuration and parse command line.  This function also
	// initializes logging and configures it accordingly.
	tcfg, _, err := loadConfig()
	if err != nil {
		return err
	}
	cfg = tcfg
	defer func() {
		if logRotator != nil {
			logRotator.Close()
		}
	}()

	// Get a channel that will be closed when a shutdown signal has been
	// triggered either from an OS signal such as SIGINT (Ctrl+C) or from
	// another subsystem such as the RPC server.
	interrupt := interruptListener()
	defer abecLog.Info("Shutdown complete")

	// Show version at startup.
	abecLog.Infof("Version %s", version())

	// Enable http profiling server if requested.
	if cfg.Profile != "" {
		go func() {
			listenAddr := net.JoinHostPort("", cfg.Profile)
			abecLog.Infof("Profile server listening on %s", listenAddr)
			profileRedirect := http.RedirectHandler("/debug/pprof",
				http.StatusSeeOther)
			http.Handle("/", profileRedirect)
			abecLog.Errorf("%v", http.ListenAndServe(listenAddr, nil))
		}()
	}

	// Write cpu profile if requested.
	if cfg.CPUProfile != "" {
		f, err := os.Create(cfg.CPUProfile)
		if err != nil {
			abecLog.Errorf("Unable to create cpu profile: %v", err)
			return err
		}
		pprof.StartCPUProfile(f)
		defer f.Close()
		defer pprof.StopCPUProfile()
	}

	// Return now if an interrupt signal was triggered.
	if interruptRequested(interrupt) {
		return nil
	}

	// Load the block database.
	db, err := loadBlockDB()
	if err != nil {
		abecLog.Errorf("%v", err)
		return err
	}
	defer func() {
		// Ensure the database is sync'd and closed on shutdown.
		abecLog.Infof("Gracefully shutting down the database...")
		db.Close()
	}()

	// Return now if an interrupt signal was triggered.
	if interruptRequested(interrupt) {
		return nil
	}

	// Drop indexes and exit if requested.
	if cfg.DropTxIndex {
		if err := indexers.DropTxIndex(db, interrupt); err != nil {
			abecLog.Errorf("%v", err)
			return err
		}

		return nil
	}

	// check the memory
	v, err := mem.VirtualMemory()
	if err != nil {
		abecLog.Warnf("fail to acquire system info %v, use the default memory configuration", err)
	} else {
		if v.Total >= 32*1024*1024*1024 {
			blockchain.MaxOrphanBlocks = 160
			mempool.MaxTransactionInMemoryNum = 1600
		} else if v.Total >= 16*1024*1024*1024 {
			blockchain.MaxOrphanBlocks = 80
			mempool.MaxTransactionInMemoryNum = 800
		} else if v.Total >= 8*1024*1024*1024 {
			blockchain.MaxOrphanBlocks = 40
			mempool.MaxTransactionInMemoryNum = 400
		} else if v.Total >= 4*1024*1024*1024 {
			blockchain.MaxOrphanBlocks = 20
			mempool.MaxTransactionInMemoryNum = 200
		} else {
			blockchain.MaxOrphanBlocks = 10
			mempool.MaxTransactionInMemoryNum = 100
		}
	}

	// Create P2P server and start it.
	server, err := newServer(cfg.Listeners, cfg.AgentBlacklist,
		cfg.AgentWhitelist, db, activeNetParams.Params, interrupt)
	if err != nil {
		// TODO: this logging could do with some beautifying.
		abecLog.Errorf("Unable to start server on %v: %v",
			cfg.Listeners, err)
		return err
	}
	defer func() {
		abecLog.Infof("Gracefully shutting down the server...")
		server.Stop()
		server.WaitForShutdown()
		srvrLog.Infof("Server shutdown complete")
	}()
	if cfg.AllowDiskCacheTx {
		defer func() {
			if server.txCacheRotator != nil {
				server.txCacheRotator.Close()
			}
			// Clear the transaction cache file
			os.RemoveAll(cfg.CacheTxDir)
		}()
	}
	server.Start() //Start the p2p server
	if serverChan != nil {
		serverChan <- server
	}

	// Wait until the interrupt signal is received from an OS signal or
	// shutdown is requested through one of the subsystems such as the RPC
	// server.
	<-interrupt
	return nil
}

// removeRegressionDB removes the existing regression test database if running
// in regression test mode and it already exists.
func removeRegressionDB(dbPath string) error {
	// Don't do anything if not in regression test mode.
	if !cfg.RegressionTest {
		return nil
	}

	// Remove the old regression test database if it already exists.
	fi, err := os.Stat(dbPath)
	if err == nil {
		abecLog.Infof("Removing regression test database from '%s'", dbPath)
		if fi.IsDir() {
			err := os.RemoveAll(dbPath)
			if err != nil {
				return err
			}
		} else {
			err := os.Remove(dbPath)
			if err != nil {
				return err
			}
		}
	}

	return nil
}

// dbPath returns the path to the block database given a database type.
func blockDbPath(dbType string) string {
	// The database name is based on the database type.
	dbName := blockDbNamePrefix + "_" + dbType
	if dbType == "sqlite" {
		dbName = dbName + ".db"
	}
	dbPath := filepath.Join(cfg.DataDir, dbName)
	return dbPath
}

// warnMultipleDBs shows a warning if multiple block database types are detected.
// This is not a situation most users want.  It is handy for development however
// to support multiple side-by-side databases.
func warnMultipleDBs() {
	// This is intentionally not using the known db types which depend
	// on the database types compiled into the binary since we want to
	// detect legacy db types as well.
	dbTypes := []string{"ffldb", "leveldb", "sqlite"}
	duplicateDbPaths := make([]string, 0, len(dbTypes)-1)
	for _, dbType := range dbTypes {
		if dbType == cfg.DbType {
			continue
		}

		// Store db path as a duplicate db if it exists.
		dbPath := blockDbPath(dbType)
		if fileExists(dbPath) {
			duplicateDbPaths = append(duplicateDbPaths, dbPath)
		}
	}

	// Warn if there are extra databases.
	if len(duplicateDbPaths) > 0 {
		selectedDbPath := blockDbPath(cfg.DbType)
		abecLog.Warnf("WARNING: There are multiple block chain databases "+
			"using different database types.\nYou probably don't "+
			"want to waste disk space by having more than one.\n"+
			"Your current database is located at [%v].\nThe "+
			"additional database is located at %v", selectedDbPath,
			duplicateDbPaths)
	}
}

// loadBlockDB loads (or creates when needed) the block database taking into
// account the selected database backend and returns a handle to it.  It also
// contains additional logic such warning the user if there are multiple
// databases which consume space on the file system and ensuring the regression
// test database is clean when in regression test mode.
func loadBlockDB() (database.DB, error) {
	// The memdb backend does not have a file path associated with it, so
	// handle it uniquely.  We also don't want to worry about the multiple
	// database type warnings when running with the memory database.
	if cfg.DbType == "memdb" {
		abecLog.Infof("Creating block database in memory.")
		db, err := database.Create(cfg.DbType)
		if err != nil {
			return nil, err
		}
		return db, nil
	}

	warnMultipleDBs()

	// The database name is based on the database type.
	dbPath := blockDbPath(cfg.DbType)

	// The regression test is special in that it needs a clean database for
	// each run, so remove it now if it already exists.
	removeRegressionDB(dbPath)

	abecLog.Infof("Loading block database from '%s'", dbPath)
	db, err := database.Open(cfg.DbType, dbPath, activeNetParams.Net, cfg.nodeType, cfg.trustLevel)
	if err != nil {
		// Return the error if it's not because the database doesn't
		// exist.
		if dbErr, ok := err.(database.Error); !ok || dbErr.ErrorCode !=
			database.ErrDbDoesNotExist {

			return nil, err
		}

		// Create the db if it does not exist.
		err = os.MkdirAll(cfg.DataDir, 0700)
		if err != nil {
			return nil, err
		}
<<<<<<< HEAD
=======

		// If user does not specify node type for new node, we assume the node type is normal.
		if cfg.nodeType == wire.UnsetNode {
			cfg.nodeType = wire.NormalNode
			cfg.serviceFlag = wire.SFNodeNetwork | wire.SFNodeNormal
		}
>>>>>>> ad7a11b0
		db, err = database.Create(cfg.DbType, dbPath, activeNetParams.Net, cfg.nodeType, cfg.trustLevel)
		if err != nil {
			return nil, err
		}
	}

	var nodeType wire.NodeType
	var trustLevel wire.TrustLevel
	err = db.View(func(dbTx database.Tx) error {
		var err error
		nodeType, err = dbTx.FetchNodeType()
		return err
	})
	if err != nil {
		return nil, err
	}
<<<<<<< HEAD
=======

	// If user does not specify the node type, we use the node type fetched from the database.
	if cfg.nodeType == wire.UnsetNode {
		cfg.nodeType = nodeType
	}

>>>>>>> ad7a11b0
	err = db.View(func(dbTx database.Tx) error {
		var err error
		trustLevel, err = dbTx.FetchTrustLevel()
		return err
	})
	if err != nil {
		return nil, err
	}

<<<<<<< HEAD
	abecLog.Infof("Node type: %v", nodeType.String())
	//abecLog.Infof("Trust level: %v", trustLevel.String())
	cfg.nodeType = nodeType
	cfg.trustLevel = trustLevel
=======
	// If the user specifies a node type that is conflict with the previous node type,
	// let them confirm this change.
	if cfg.nodeType != nodeType {
		fmt.Printf("Your current node type is %s, but specified node type is %s, do you want to continue"+
			" (Y/N)? ", nodeType.String(), cfg.nodeType.String())
		op := "N"
		fmt.Scanln(&op)
		if strings.TrimSpace(strings.ToLower(op)) != "y" && strings.TrimSpace(strings.ToLower(op)) != "yes" {
			os.Exit(0)
		}
	}

	if cfg.trustLevel != trustLevel {
		fmt.Printf("Your current trust level is %s, but specified trust level is %s, do you want to continue"+
			" (Y/N)? ", trustLevel.String(), cfg.trustLevel.String())
		op := "N"
		fmt.Scanln(&op)
		if strings.TrimSpace(strings.ToLower(op)) != "y" && strings.TrimSpace(strings.ToLower(op)) != "yes" {
			os.Exit(0)
		}
	}

	// Insert new node type and trust level into database.
	err = db.Update(func(dbTx database.Tx) error {
		var err error
		err = dbTx.StoreNodeType(cfg.nodeType)
		return err
	})
	if err != nil {
		return nil, err
	}
	err = db.Update(func(dbTx database.Tx) error {
		var err error
		err = dbTx.StoreTrustLevel(cfg.trustLevel)
		return err
	})
	if err != nil {
		return nil, err
	}

	abecLog.Infof("Node type: %v", cfg.nodeType.String())
	// Currently we do not tell trust level to user.
	//abecLog.Infof("Trust level: %v", trustLevel.String())
>>>>>>> ad7a11b0

	var witnessServiceHeight uint32
	err = db.View(func(dbTx database.Tx) error {
		var err error
		witnessServiceHeight, err = dbTx.FetchWitnessServiceHeight()
		return err
	})
	if err != nil {
		return nil, err
	}
	abecLog.Infof("Witness service height: %v", witnessServiceHeight)

	abecLog.Info("Block database loaded")
	return db, nil
}

func main() {
	// Use all processor cores.
	runtime.GOMAXPROCS(runtime.NumCPU())

	// Block and transaction processing can cause bursty allocations.  This
	// limits the garbage collector from excessively overallocating during
	// bursts.  This value was arrived at with the help of profiling live
	// usage.
	debug.SetGCPercent(10)

	// Up some limits.
	if err := limits.SetLimits(); err != nil {
		fmt.Fprintf(os.Stderr, "failed to set limits: %v\n", err)
		os.Exit(1)
	}

	// Call serviceMain on Windows to handle running as a service.  When
	// the return isService flag is true, exit now since we ran as a
	// service.  Otherwise, just fall through to normal operation.
	if runtime.GOOS == "windows" {
		isService, err := winServiceMain()
		if err != nil {
			fmt.Println(err)
			os.Exit(1)
		}
		if isService {
			os.Exit(0)
		}
	}

	// Work around defer not working after os.Exit()
	if err := abecMain(nil); err != nil {
		os.Exit(1)
	}
}<|MERGE_RESOLUTION|>--- conflicted
+++ resolved
@@ -296,15 +296,12 @@
 		if err != nil {
 			return nil, err
 		}
-<<<<<<< HEAD
-=======
 
 		// If user does not specify node type for new node, we assume the node type is normal.
 		if cfg.nodeType == wire.UnsetNode {
 			cfg.nodeType = wire.NormalNode
 			cfg.serviceFlag = wire.SFNodeNetwork | wire.SFNodeNormal
 		}
->>>>>>> ad7a11b0
 		db, err = database.Create(cfg.DbType, dbPath, activeNetParams.Net, cfg.nodeType, cfg.trustLevel)
 		if err != nil {
 			return nil, err
@@ -321,15 +318,12 @@
 	if err != nil {
 		return nil, err
 	}
-<<<<<<< HEAD
-=======
 
 	// If user does not specify the node type, we use the node type fetched from the database.
 	if cfg.nodeType == wire.UnsetNode {
 		cfg.nodeType = nodeType
 	}
 
->>>>>>> ad7a11b0
 	err = db.View(func(dbTx database.Tx) error {
 		var err error
 		trustLevel, err = dbTx.FetchTrustLevel()
@@ -339,12 +333,6 @@
 		return nil, err
 	}
 
-<<<<<<< HEAD
-	abecLog.Infof("Node type: %v", nodeType.String())
-	//abecLog.Infof("Trust level: %v", trustLevel.String())
-	cfg.nodeType = nodeType
-	cfg.trustLevel = trustLevel
-=======
 	// If the user specifies a node type that is conflict with the previous node type,
 	// let them confirm this change.
 	if cfg.nodeType != nodeType {
@@ -388,7 +376,6 @@
 	abecLog.Infof("Node type: %v", cfg.nodeType.String())
 	// Currently we do not tell trust level to user.
 	//abecLog.Infof("Trust level: %v", trustLevel.String())
->>>>>>> ad7a11b0
 
 	var witnessServiceHeight uint32
 	err = db.View(func(dbTx database.Tx) error {
